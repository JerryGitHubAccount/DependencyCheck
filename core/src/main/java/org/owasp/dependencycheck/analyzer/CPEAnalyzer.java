/*
 * This file is part of dependency-check-core.
 *
 * Licensed under the Apache License, Version 2.0 (the "License");
 * you may not use this file except in compliance with the License.
 * You may obtain a copy of the License at
 *
 *     http://www.apache.org/licenses/LICENSE-2.0
 *
 * Unless required by applicable law or agreed to in writing, software
 * distributed under the License is distributed on an "AS IS" BASIS,
 * WITHOUT WARRANTIES OR CONDITIONS OF ANY KIND, either express or implied.
 * See the License for the specific language governing permissions and
 * limitations under the License.
 *
 * Copyright (c) 2012 Jeremy Long. All Rights Reserved.
 */
package org.owasp.dependencycheck.analyzer;

import java.io.BufferedReader;
import java.io.IOException;
import java.io.InputStreamReader;
import java.io.UnsupportedEncodingException;
import java.net.URLEncoder;
import java.nio.charset.StandardCharsets;
import java.util.ArrayList;
import java.util.Arrays;
import java.util.Collections;
import java.util.List;
import java.util.Set;
import java.util.StringTokenizer;
import java.util.concurrent.TimeUnit;
import javax.annotation.concurrent.ThreadSafe;
import org.apache.commons.lang3.StringUtils;
import org.apache.commons.lang3.builder.CompareToBuilder;
import org.apache.lucene.analysis.CharArraySet;
import org.apache.lucene.document.Document;
import org.apache.lucene.index.CorruptIndexException;
import org.apache.lucene.queryparser.classic.ParseException;
import org.apache.lucene.search.ScoreDoc;
import org.apache.lucene.search.TopDocs;
import org.owasp.dependencycheck.Engine;
import org.owasp.dependencycheck.analyzer.exception.AnalysisException;
import org.owasp.dependencycheck.data.cpe.CpeMemoryIndex;
import org.owasp.dependencycheck.data.cpe.Fields;
import org.owasp.dependencycheck.data.cpe.IndexEntry;
import org.owasp.dependencycheck.data.cpe.IndexException;
import org.owasp.dependencycheck.data.lucene.LuceneUtils;
import org.owasp.dependencycheck.data.lucene.SearchFieldAnalyzer;
import org.owasp.dependencycheck.data.nvdcve.CveDB;
import org.owasp.dependencycheck.data.nvdcve.DatabaseException;
import org.owasp.dependencycheck.dependency.Confidence;
import org.owasp.dependencycheck.dependency.Dependency;
import org.owasp.dependencycheck.dependency.Evidence;
import org.owasp.dependencycheck.dependency.EvidenceType;
import org.owasp.dependencycheck.dependency.Identifier;
import org.owasp.dependencycheck.dependency.VulnerableSoftware;
import org.owasp.dependencycheck.exception.InitializationException;
import org.owasp.dependencycheck.utils.DependencyVersion;
import org.owasp.dependencycheck.utils.DependencyVersionUtil;
import org.owasp.dependencycheck.utils.Settings;
import org.slf4j.Logger;
import org.slf4j.LoggerFactory;

/**
 * CPEAnalyzer is a utility class that takes a project dependency and attempts
 * to discern if there is an associated CPE. It uses the evidence contained
 * within the dependency to search the Lucene index.
 *
 * @author Jeremy Long
 */
@ThreadSafe
public class CPEAnalyzer extends AbstractAnalyzer {

    /**
     * The Logger.
     */
    private static final Logger LOGGER = LoggerFactory.getLogger(CPEAnalyzer.class);
    /**
     * The maximum number of query results to return.
     */
    private static final int MAX_QUERY_RESULTS = 25;
    /**
     * The weighting boost to give terms when constructing the Lucene query.
     */
    private static final String WEIGHTING_BOOST = "^5";
    /**
     * A string representation of a regular expression defining characters
     * utilized within the CPE Names. Note, the :/ are included so URLs are
     * passed into the Lucene query so that the specialized tokenizer can parse
     * them.
     */
    private static final String CLEANSE_CHARACTER_RX = "[^A-Za-z0-9 ._:/-]";
    /**
     * A string representation of a regular expression used to remove all but
     * alpha characters.
     */
    private static final String CLEANSE_NONALPHA_RX = "[^A-Za-z]*";
    /**
     * The additional size to add to a new StringBuilder to account for extra
     * data that will be written into the string.
     */
    private static final int STRING_BUILDER_BUFFER = 20;
    /**
     * The URL to perform a search of the NVD CVE data at NIST.
     */
    public static final String NVD_SEARCH_URL = "https://web.nvd.nist.gov/view/vuln/search-results?adv_search=true&cves=on&cpe_version=%s";
    /**
     * The CPE in memory index.
     */
    private CpeMemoryIndex cpe;
    /**
     * The CVE Database.
     */
    private CveDB cve;
    /**
     * The list of ecosystems to skip during analysis. These are skipped because
     * there is generally a more accurate vulnerability analyzer in the
     * pipeline.
     */
    private List<String> skipEcosystems;
    /**
     * A reference to the suppression analyzer; for timing reasons we need to
     * test for suppressions immediately after identifying the match because a
     * higher confidence match on a FP can mask a lower confidence, yet valid
     * match.
     */
    private CpeSuppressionAnalyzer suppression;

    private float minLuceneScore = 30;

    /**
     * Returns the name of this analyzer.
     *
     * @return the name of this analyzer.
     */
    @Override
    public String getName() {
        return "CPE Analyzer";
    }

    /**
     * Returns the analysis phase that this analyzer should run in.
     *
     * @return the analysis phase that this analyzer should run in.
     */
    @Override
    public AnalysisPhase getAnalysisPhase() {
        return AnalysisPhase.IDENTIFIER_ANALYSIS;
    }

    /**
     * Creates the CPE Lucene Index.
     *
     * @param engine a reference to the dependency-check engine
     * @throws InitializationException is thrown if there is an issue opening
     * the index.
     */
    @Override
    public void prepareAnalyzer(Engine engine) throws InitializationException {
        super.prepareAnalyzer(engine);
        try {
            this.open(engine.getDatabase());
        } catch (IOException ex) {
            LOGGER.debug("Exception initializing the Lucene Index", ex);
            throw new InitializationException("An exception occurred initializing the Lucene Index", ex);
        } catch (DatabaseException ex) {
            LOGGER.debug("Exception accessing the database", ex);
            throw new InitializationException("An exception occurred accessing the database", ex);
        }
        final String[] tmp = engine.getSettings().getArray(Settings.KEYS.ECOSYSTEM_SKIP_CPEANALYZER);
        if (tmp == null) {
            skipEcosystems = new ArrayList<>();
        } else {
            LOGGER.info("Skipping CPE Analysis for {}", StringUtils.join(tmp, ","));
            skipEcosystems = Arrays.asList(tmp);
        }

<<<<<<< HEAD
        minLuceneScore = engine.getSettings().getFloat(Settings.KEYS.ECOSYSTEM_SKIP_CPEANALYZER, 30);
=======
        minLuceneScore = engine.getSettings().getFloat(Settings.KEYS.LUCENE_MIN_SCORE_FILTER, 30);
>>>>>>> 87ede68b

        suppression = new CpeSuppressionAnalyzer();
        suppression.initialize(engine.getSettings());
        suppression.prepareAnalyzer(engine);
    }

    /**
     * Opens the data source.
     *
     * @param cve a reference to the NVD CVE database
     * @throws IOException when the Lucene directory to be queried does not
     * exist or is corrupt.
     * @throws DatabaseException when the database throws an exception. This
     * usually occurs when the database is in use by another process.
     */
    public void open(CveDB cve) throws IOException, DatabaseException {
        this.cve = cve;
        this.cpe = CpeMemoryIndex.getInstance();
        try {
            final long creationStart = System.currentTimeMillis();
            cpe.open(cve);
            final long creationSeconds = TimeUnit.MILLISECONDS.toSeconds(System.currentTimeMillis() - creationStart);
            LOGGER.info("Created CPE Index ({} seconds)", creationSeconds);
        } catch (IndexException ex) {
            LOGGER.debug("IndexException", ex);
            throw new DatabaseException(ex);
        }
    }

    /**
     * Closes the data sources.
     */
    @Override
    public void closeAnalyzer() {
        if (cpe != null) {
            cpe.close();
            cpe = null;
        }
    }

    /**
     * Searches the data store of CPE entries, trying to identify the CPE for
     * the given dependency based on the evidence contained within. The
     * dependency passed in is updated with any identified CPE values.
     *
     * @param dependency the dependency to search for CPE entries on
     * @throws CorruptIndexException is thrown when the Lucene index is corrupt
     * @throws IOException is thrown when an IOException occurs
     * @throws ParseException is thrown when the Lucene query cannot be parsed
     * @throws AnalysisException thrown if the suppression rules failed
     */
    protected void determineCPE(Dependency dependency) throws CorruptIndexException, IOException, ParseException, AnalysisException {
        String vendors = "";
        String products = "";
        for (Confidence confidence : Confidence.values()) {
            if (dependency.contains(EvidenceType.VENDOR, confidence)) {
                vendors = addEvidenceWithoutDuplicateTerms(vendors, dependency.getIterator(EvidenceType.VENDOR, confidence));
                LOGGER.debug("vendor search: {}", vendors);
            }
            if (dependency.contains(EvidenceType.PRODUCT, confidence)) {
                products = addEvidenceWithoutDuplicateTerms(products, dependency.getIterator(EvidenceType.PRODUCT, confidence));
                LOGGER.debug("product search: {}", products);
            }
            if (!vendors.isEmpty() && !products.isEmpty()) {
                final List<IndexEntry> entries = searchCPE(vendors, products, dependency.getVendorWeightings(),
                        dependency.getProductWeightings());
                if (entries == null) {
                    continue;
                }
                boolean identifierAdded = false;
                for (IndexEntry e : entries) {
                    LOGGER.debug("Verifying entry: {}", e);
                    if (verifyEntry(e, dependency)) {
                        final String vendor = e.getVendor();
                        final String product = e.getProduct();
                        LOGGER.debug("identified vendor/product: {}/{}", vendor, product);
                        identifierAdded |= determineIdentifiers(dependency, vendor, product, confidence);
                    }
                }
                if (identifierAdded) {
                    break;
                }
            }
        }
    }

    /**
     * <p>
     * Returns the text created by concatenating the text and the values from
     * the EvidenceCollection (filtered for a specific confidence). This
     * attempts to prevent duplicate terms from being added.</p>
     * <p>
     * Note, if the evidence is longer then 200 characters it will be
     * truncated.</p>
     *
     * @param text the base text
     * @param evidence an iterable set of evidence to concatenate
     * @return the new evidence text
     */
    @SuppressWarnings("null")
    protected String addEvidenceWithoutDuplicateTerms(final String text, final Iterable<Evidence> evidence) {
        final String txt = (text == null) ? "" : text;
        final StringBuilder sb = new StringBuilder(txt.length() * 2);
        sb.append(' ').append(txt).append(' ');
        for (Evidence e : evidence) {
            String value = e.getValue();
            if (value.length() > 1000) {
                value = value.substring(0, 1000);
                final int pos = value.lastIndexOf(" ");
                if (pos > 0) {
                    value = value.substring(0, pos);
                }
            }
            if (sb.indexOf(" " + value + " ") < 0) {
                sb.append(value).append(' ');
            }
        }
        return sb.toString().trim();
    }

    /**
     * <p>
     * Searches the Lucene CPE index to identify possible CPE entries associated
     * with the supplied vendor, product, and version.</p>
     *
     * <p>
     * If either the vendorWeightings or productWeightings lists have been
     * populated this data is used to add weighting factors to the search.</p>
     *
     * @param vendor the text used to search the vendor field
     * @param product the text used to search the product field
     * @param vendorWeightings a list of strings to use to add weighting factors
     * to the vendor field
     * @param productWeightings Adds a list of strings that will be used to add
     * weighting factors to the product search
     * @return a list of possible CPE values
     */
    protected List<IndexEntry> searchCPE(String vendor, String product,
            Set<String> vendorWeightings, Set<String> productWeightings) {

        final List<IndexEntry> ret = new ArrayList<>(MAX_QUERY_RESULTS);

        final String searchString = buildSearch(vendor, product, vendorWeightings, productWeightings);
        if (searchString == null) {
            return ret;
        }
        try {
            final TopDocs docs = cpe.search(searchString, MAX_QUERY_RESULTS);
            for (ScoreDoc d : docs.scoreDocs) {
                final Document doc = cpe.getDocument(d.doc);
                if (d.score >= minLuceneScore) {// 0.08) {
                    //final Document doc = cpe.getDocument(d.doc);
                    final IndexEntry entry = new IndexEntry();
                    entry.setVendor(doc.get(Fields.VENDOR));
                    entry.setProduct(doc.get(Fields.PRODUCT));
                    entry.setSearchScore(d.score);
                    if (!ret.contains(entry)) {
                        ret.add(entry);
                    }
                }
            }
            return ret;
        } catch (ParseException ex) {
            LOGGER.warn("An error occurred querying the CPE data. See the log for more details.");
            LOGGER.info("Unable to parse: {}", searchString, ex);
        } catch (IOException ex) {
            LOGGER.warn("An error occurred reading CPE data. See the log for more details.");
            LOGGER.info("IO Error with search string: {}", searchString, ex);
        }
        return null;
    }

    /**
     * <p>
     * Builds a Lucene search string by properly escaping data and constructing
     * a valid search query.</p>
     *
     * <p>
     * If either the possibleVendor or possibleProducts lists have been
     * populated this data is used to add weighting factors to the search string
     * generated.</p>
     *
     * @param vendor text to search the vendor field
     * @param product text to search the product field
     * @param vendorWeighting a list of strings to apply to the vendor to boost
     * the terms weight
     * @param productWeightings a list of strings to apply to the product to
     * boost the terms weight
     * @return the Lucene query
     */
    protected String buildSearch(String vendor, String product,
            Set<String> vendorWeighting, Set<String> productWeightings) {
        final String v = vendor; //.replaceAll("[^\\w\\d]", " ");
        final String p = product; //.replaceAll("[^\\w\\d]", " ");
        final StringBuilder sb = new StringBuilder(v.length() + p.length()
                + Fields.PRODUCT.length() + Fields.VENDOR.length() + STRING_BUILDER_BUFFER);

        if (!appendWeightedSearch(sb, Fields.PRODUCT, p, productWeightings)) {
            return null;
        }
        sb.append(" AND ");
        if (!appendWeightedSearch(sb, Fields.VENDOR, v, vendorWeighting)) {
            return null;
        }
        return sb.toString();
    }

    /**
     * This method constructs a Lucene query for a given field. The searchText
     * is split into separate words and if the word is within the list of
     * weighted words then an additional weighting is applied to the term as it
     * is appended into the query.
     *
     * @param sb a StringBuilder that the query text will be appended to.
     * @param field the field within the Lucene index that the query is
     * searching.
     * @param searchText text used to construct the query.
     * @param weightedText a list of terms that will be considered higher
     * importance when searching.
     * @return if the append was successful.
     */
    private boolean appendWeightedSearch(StringBuilder sb, String field, String searchText, Set<String> weightedText) {
        sb.append(field).append(":(");

        final String cleanText = cleanseText(searchText);

        if (cleanText.isEmpty()) {
            return false;
        }

        if (weightedText == null || weightedText.isEmpty()) {
            LuceneUtils.appendEscapedLuceneQuery(sb, cleanText);
        } else {
            boolean addSpace = false;
            final StringTokenizer tokens = new StringTokenizer(cleanText);
            while (tokens.hasMoreElements()) {
                final String word = tokens.nextToken();
                StringBuilder temp = null;
                for (String weighted : weightedText) {
                    final String weightedStr = cleanseText(weighted);
                    if (equalsIgnoreCaseAndNonAlpha(word, weightedStr)) {
                        temp = new StringBuilder(word.length() + 2);
                        LuceneUtils.appendEscapedLuceneQuery(temp, word);
                        temp.append(WEIGHTING_BOOST);
                        if (!word.equalsIgnoreCase(weightedStr)) {
                            if (temp.length() > 0) {
                                temp.append(' ');
                            }
                            LuceneUtils.appendEscapedLuceneQuery(temp, weightedStr);
                            temp.append(WEIGHTING_BOOST);
                        }
                        break;
                    }
                }
                if (addSpace) {
                    sb.append(' ');
                } else {
                    addSpace = true;
                }
                if (temp == null) {
                    LuceneUtils.appendEscapedLuceneQuery(sb, word);
                } else {
                    sb.append(temp);
                }
            }
        }
        sb.append(")");
        return true;
    }

    /**
     * Removes characters from the input text that are not used within the CPE
     * index.
     *
     * @param text is the text to remove the characters from.
     * @return the text having removed some characters.
     */
    private String cleanseText(String text) {
        return text.replaceAll(CLEANSE_CHARACTER_RX, " ");
    }

    /**
     * Compares two strings after lower casing them and removing the non-alpha
     * characters.
     *
     * @param l string one to compare.
     * @param r string two to compare.
     * @return whether or not the two strings are similar.
     */
    private boolean equalsIgnoreCaseAndNonAlpha(String l, String r) {
        if (l == null || r == null) {
            return false;
        }

        final String left = l.replaceAll(CLEANSE_NONALPHA_RX, "");
        final String right = r.replaceAll(CLEANSE_NONALPHA_RX, "");
        return left.equalsIgnoreCase(right);
    }

    /**
     * Ensures that the CPE Identified matches the dependency. This validates
     * that the product, vendor, and version information for the CPE are
     * contained within the dependencies evidence.
     *
     * @param entry a CPE entry.
     * @param dependency the dependency that the CPE entries could be for.
     * @return whether or not the entry is valid.
     */
    private boolean verifyEntry(final IndexEntry entry, final Dependency dependency) {
        boolean isValid = false;

        //TODO - does this nullify some of the fuzzy matching that happens in the lucene search?
        // for instance CPE some-component and in the evidence we have SomeComponent.
        if (collectionContainsString(dependency.getEvidence(EvidenceType.PRODUCT), entry.getProduct())
                && collectionContainsString(dependency.getEvidence(EvidenceType.VENDOR), entry.getVendor())) {
            //&& collectionContainsVersion(dependency.getVersionEvidence(), entry.getVersion())
            isValid = true;
        }
        return isValid;
    }

    /**
     * Used to determine if the EvidenceCollection contains a specific string.
     *
     * @param evidence an of evidence object to check
     * @param text the text to search for
     * @return whether or not the EvidenceCollection contains the string
     */
    private boolean collectionContainsString(Set<Evidence> evidence, String text) {
        //TODO - likely need to change the split... not sure if this will work for CPE with special chars
        if (text == null) {
            return false;
        }
        final String[] words = text.split("[\\s_-]");
        final List<String> list = new ArrayList<>();
        String tempWord = null;
        final CharArraySet stopWords = SearchFieldAnalyzer.getStopWords();
        for (String word : words) {
            if (stopWords.contains(word)) {
                continue;
            }
            /*
             single letter words should be concatenated with the next word.
             so { "m", "core", "sample" } -> { "mcore", "sample" }
             */
            if (tempWord != null) {
                list.add(tempWord + word);
                tempWord = null;
            } else if (word.length() <= 2) {
                tempWord = word;
            } else {
                list.add(word);
            }
        }
        if (tempWord != null) {
            if (!list.isEmpty()) {
                final String tmp = list.get(list.size() - 1) + tempWord;
                list.add(tmp);
            } else {
                list.add(tempWord);
            }
        }
        if (list.isEmpty()) {
            return false;
        }
        boolean isValid = true;
        for (String word : list) {
            boolean found = false;
            for (Evidence e : evidence) {
                if (e.getValue().toLowerCase().contains(word.toLowerCase())) {
                    if ("http".equals(word) && e.getValue().contains("http:")) {
                        continue;
                    }
                    found = true;
                    break;
                }
            }
            isValid &= found;
            if (!isValid) {
                break;
            }
        }
        return isValid;
    }

    /**
     * Analyzes a dependency and attempts to determine if there are any CPE
     * identifiers for this dependency.
     *
     * @param dependency The Dependency to analyze.
     * @param engine The analysis engine
     * @throws AnalysisException is thrown if there is an issue analyzing the
     * dependency.
     */
    @Override
    protected void analyzeDependency(Dependency dependency, Engine engine) throws AnalysisException {
        if (skipEcosystems.contains(dependency.getEcosystem())) {
            return;
        }
        try {
            determineCPE(dependency);
        } catch (CorruptIndexException ex) {
            throw new AnalysisException("CPE Index is corrupt.", ex);
        } catch (IOException ex) {
            throw new AnalysisException("Failure opening the CPE Index.", ex);
        } catch (ParseException ex) {
            throw new AnalysisException("Unable to parse the generated Lucene query for this dependency.", ex);
        }
    }

    /**
     * Retrieves a list of CPE values from the CveDB based on the vendor and
     * product passed in. The list is then validated to find only CPEs that are
     * valid for the given dependency. It is possible that the CPE identified is
     * a best effort "guess" based on the vendor, product, and version
     * information.
     *
     * @param dependency the Dependency being analyzed
     * @param vendor the vendor for the CPE being analyzed
     * @param product the product for the CPE being analyzed
     * @param currentConfidence the current confidence being used during
     * analysis
     * @return <code>true</code> if an identifier was added to the dependency;
     * otherwise <code>false</code>
     * @throws UnsupportedEncodingException is thrown if UTF-8 is not supported
     * @throws AnalysisException thrown if the suppression rules failed
     */
    protected boolean determineIdentifiers(Dependency dependency, String vendor, String product,
            Confidence currentConfidence) throws UnsupportedEncodingException, AnalysisException {
        final Set<VulnerableSoftware> cpes = cve.getCPEs(vendor, product);
        if (cpes.isEmpty()) {
            return false;
        }
        DependencyVersion bestGuess = new DependencyVersion("-");
        Confidence bestGuessConf = null;
        String bestGuessURL = null;
        boolean hasBroadMatch = false;
        final List<IdentifierMatch> collected = new ArrayList<>();

        //TODO the following algorithm incorrectly identifies things as a lower version
        // if there lower confidence evidence when the current (highest) version number
        // is newer then anything in the NVD.
        for (Confidence conf : Confidence.values()) {
            for (Evidence evidence : dependency.getIterator(EvidenceType.VERSION, conf)) {
                final DependencyVersion evVer = DependencyVersionUtil.parseVersion(evidence.getValue());
                if (evVer == null) {
                    continue;
                }

                int maxDepth = 0;
                for (VulnerableSoftware vs : cpes) {
                    final DependencyVersion dbVer = DependencyVersionUtil.parseVersion(vs.getVersion());
                    if (dbVer != null) {
                        final int count = dbVer.getVersionParts().size();
                        if (count > maxDepth) {
                            maxDepth = count;
                        }
                    }
                }

                DependencyVersion evBaseVer = null;
                //Only semantic versions used in NVD and evidence may contain an update version
                if (maxDepth == 3 && evVer.getVersionParts().size() == 4) {
                    final String update = evVer.getVersionParts().get(3);
                    if (update.matches("^(v|beta|alpha|u|rc|m|20\\d\\d).*$")) {
                        evBaseVer = new DependencyVersion();
                        evBaseVer.setVersionParts(evVer.getVersionParts().subList(0, 3));
                    }
                }

                for (VulnerableSoftware vs : cpes) {
                    final DependencyVersion dbVer;
                    if (vs.getUpdate() != null && !vs.getUpdate().isEmpty() && !vs.getUpdate().startsWith("~")) {
                        dbVer = DependencyVersionUtil.parseVersion(vs.getVersion() + '.' + vs.getUpdate());
                    } else {
                        dbVer = DependencyVersionUtil.parseVersion(vs.getVersion());
                    }
                    if (dbVer == null) { //special case, no version specified - everything is vulnerable
                        hasBroadMatch = true;
                        final String url = String.format(NVD_SEARCH_URL, URLEncoder.encode(vs.getName(), StandardCharsets.UTF_8.name()));
                        final IdentifierMatch match = new IdentifierMatch("cpe", vs.getName(), url, IdentifierConfidence.BROAD_MATCH, conf);
                        collected.add(match);
                    } else if (evVer.equals(dbVer)) { //yeah! exact match
                        final String url = String.format(NVD_SEARCH_URL, URLEncoder.encode(vs.getName(), StandardCharsets.UTF_8.name()));
                        final IdentifierMatch match = new IdentifierMatch("cpe", vs.getName(), url, IdentifierConfidence.EXACT_MATCH, conf);
                        collected.add(match);
                    } else if (evBaseVer != null && evBaseVer.equals(dbVer)
                            && (bestGuessConf == null || bestGuessConf.compareTo(conf) > 0)) {
                        bestGuessConf = conf;
                        bestGuess = dbVer;
                        bestGuessURL = String.format(NVD_SEARCH_URL, URLEncoder.encode(vs.getName(), StandardCharsets.UTF_8.name()));

                        //TODO the following isn't quite right is it? need to think about this guessing game a bit more.
                    } else if (evVer.getVersionParts().size() <= dbVer.getVersionParts().size()
                            && evVer.matchesAtLeastThreeLevels(dbVer)) {
                        if (bestGuessConf == null || bestGuessConf.compareTo(conf) > 0) {
                            if (bestGuess.getVersionParts().size() < dbVer.getVersionParts().size()) {
                                bestGuess = dbVer;
                                bestGuessConf = conf;
                            }
                        }
                    }
                }
                if ((bestGuessConf == null || bestGuessConf.compareTo(conf) > 0)
                        && bestGuess.getVersionParts().size() < evVer.getVersionParts().size()) {
                    bestGuess = evVer;
                    bestGuessConf = conf;
                }
            }
        }
        final String cpeName = String.format("cpe:/a:%s:%s:%s", vendor, product, bestGuess.toString());
        String url = null;
        if (hasBroadMatch) { //if we have a broad match we can add the URL to the best guess.
            final String cpeUrlName = String.format("cpe:/a:%s:%s", vendor, product);
            url = String.format(NVD_SEARCH_URL, URLEncoder.encode(cpeUrlName, StandardCharsets.UTF_8.name()));
        }
        if (bestGuessURL != null) {
            url = bestGuessURL;
        }
        if (bestGuessConf == null) {
            bestGuessConf = Confidence.LOW;
        }
        final IdentifierMatch match = new IdentifierMatch("cpe", cpeName, url, IdentifierConfidence.BEST_GUESS, bestGuessConf);

        collected.add(match);

        Collections.sort(collected);
        final IdentifierConfidence bestIdentifierQuality = collected.get(0).getConfidence();
        final Confidence bestEvidenceQuality = collected.get(0).getEvidenceConfidence();
        boolean identifierAdded = false;
        for (IdentifierMatch m : collected) {
            if (bestIdentifierQuality.equals(m.getConfidence())
                    && bestEvidenceQuality.equals(m.getEvidenceConfidence())) {
                final Identifier i = m.getIdentifier();
                if (bestIdentifierQuality == IdentifierConfidence.BEST_GUESS) {
                    i.setConfidence(Confidence.LOW);
                } else {
                    i.setConfidence(bestEvidenceQuality);
                }
                //TODO - while this gets the job down it is slow; consider refactoring
                dependency.addIdentifier(i);
                suppression.analyze(dependency, null);
                if (dependency.getIdentifiers().contains(i)) {
                    identifierAdded = true;
                }
            }
        }
        return identifierAdded;
    }

    /**
     * <p>
     * Returns the setting key to determine if the analyzer is enabled.</p>
     *
     * @return the key for the analyzer's enabled property
     */
    @Override
    protected String getAnalyzerEnabledSettingKey() {
        return Settings.KEYS.ANALYZER_CPE_ENABLED;
    }

    /**
     * The confidence whether the identifier is an exact match, or a best guess.
     */
    private enum IdentifierConfidence {

        /**
         * An exact match for the CPE.
         */
        EXACT_MATCH,
        /**
         * A best guess for the CPE.
         */
        BEST_GUESS,
        /**
         * The entire vendor/product group must be added (without a guess at
         * version) because there is a CVE with a VS that only specifies
         * vendor/product.
         */
        BROAD_MATCH
    }

    /**
     * A simple object to hold an identifier and carry information about the
     * confidence in the identifier.
     */
    private static class IdentifierMatch implements Comparable<IdentifierMatch> {

        /**
         * The confidence in the evidence used to identify this match.
         */
        private Confidence evidenceConfidence;
        /**
         * The confidence whether this is an exact match, or a best guess.
         */
        private IdentifierConfidence confidence;
        /**
         * The CPE identifier.
         */
        private Identifier identifier;

        /**
         * Constructs an IdentifierMatch.
         *
         * @param type the type of identifier (such as CPE)
         * @param value the value of the identifier
         * @param url the URL of the identifier
         * @param identifierConfidence the confidence in the identifier: best
         * guess or exact match
         * @param evidenceConfidence the confidence of the evidence used to find
         * the identifier
         */
        IdentifierMatch(String type, String value, String url, IdentifierConfidence identifierConfidence, Confidence evidenceConfidence) {
            this.identifier = new Identifier(type, value, url);
            this.confidence = identifierConfidence;
            this.evidenceConfidence = evidenceConfidence;
        }

        //<editor-fold defaultstate="collapsed" desc="Property implementations: evidenceConfidence, confidence, identifier">
        /**
         * Get the value of evidenceConfidence
         *
         * @return the value of evidenceConfidence
         */
        public Confidence getEvidenceConfidence() {
            return evidenceConfidence;
        }

        /**
         * Set the value of evidenceConfidence
         *
         * @param evidenceConfidence new value of evidenceConfidence
         */
        public void setEvidenceConfidence(Confidence evidenceConfidence) {
            this.evidenceConfidence = evidenceConfidence;
        }

        /**
         * Get the value of confidence.
         *
         * @return the value of confidence
         */
        public IdentifierConfidence getConfidence() {
            return confidence;
        }

        /**
         * Set the value of confidence.
         *
         * @param confidence new value of confidence
         */
        public void setConfidence(IdentifierConfidence confidence) {
            this.confidence = confidence;
        }

        /**
         * Get the value of identifier.
         *
         * @return the value of identifier
         */
        public Identifier getIdentifier() {
            return identifier;
        }

        /**
         * Set the value of identifier.
         *
         * @param identifier new value of identifier
         */
        public void setIdentifier(Identifier identifier) {
            this.identifier = identifier;
        }
        //</editor-fold>
        //<editor-fold defaultstate="collapsed" desc="Standard implementations of toString, hashCode, and equals">

        /**
         * Standard toString() implementation.
         *
         * @return the string representation of the object
         */
        @Override
        public String toString() {
            return "IdentifierMatch{" + "evidenceConfidence=" + evidenceConfidence
                    + ", confidence=" + confidence + ", identifier=" + identifier + '}';
        }

        /**
         * Standard hashCode() implementation.
         *
         * @return the hashCode
         */
        @Override
        public int hashCode() {
            int hash = 5;
            hash = 97 * hash + (this.evidenceConfidence != null ? this.evidenceConfidence.hashCode() : 0);
            hash = 97 * hash + (this.confidence != null ? this.confidence.hashCode() : 0);
            hash = 97 * hash + (this.identifier != null ? this.identifier.hashCode() : 0);
            return hash;
        }

        /**
         * Standard equals implementation.
         *
         * @param obj the object to compare
         * @return true if the objects are equal, otherwise false
         */
        @Override
        public boolean equals(Object obj) {
            if (obj == null) {
                return false;
            }
            if (getClass() != obj.getClass()) {
                return false;
            }
            final IdentifierMatch other = (IdentifierMatch) obj;
            if (this.evidenceConfidence != other.evidenceConfidence) {
                return false;
            }
            if (this.confidence != other.confidence) {
                return false;
            }
            return !(this.identifier != other.identifier && (this.identifier == null || !this.identifier.equals(other.identifier)));
        }
        //</editor-fold>

        /**
         * Standard implementation of compareTo that compares identifier
         * confidence, evidence confidence, and then the identifier.
         *
         * @param o the IdentifierMatch to compare to
         * @return the natural ordering of IdentifierMatch
         */
        @Override
        public int compareTo(IdentifierMatch o) {
            return new CompareToBuilder()
                    .append(confidence, o.confidence)
                    .append(evidenceConfidence, o.evidenceConfidence)
                    .append(identifier, o.identifier)
                    .toComparison();
        }
    }

    /**
     * Command line tool for querying the Lucene CPE Index.
     *
     * @param args not used
     */
    public static void main(String[] args) {
        final Settings props = new Settings();
        try (Engine en = new Engine(Engine.Mode.EVIDENCE_PROCESSING, props)) {
            en.openDatabase(false, false);
            final CPEAnalyzer analyzer = new CPEAnalyzer();
            analyzer.initialize(props);
            analyzer.prepareAnalyzer(en);
            LOGGER.error("test");
            System.out.println("Memory index query for ODC");
            try (BufferedReader br = new BufferedReader(new InputStreamReader(System.in, StandardCharsets.UTF_8))) {
                while (true) {
                    System.out.print("Vendor: ");
                    final String vendor = br.readLine();
                    System.out.print("Product: ");
                    final String product = br.readLine();
                    final List<IndexEntry> list = analyzer.searchCPE(vendor, product, null, null);
                    if (list == null || list.isEmpty()) {
                        System.out.println("No results found");
                    } else {
                        for (IndexEntry e : list) {
                            System.out.println(String.format("%s:%s (%f)", e.getVendor(), e.getProduct(), e.getSearchScore()));
                        }
                    }
                    System.out.println();
                    System.out.println();
                }
            }
        } catch (InitializationException | IOException ex) {
            System.err.println("Lucene ODC search tool failed:");
            System.err.println(ex.getMessage());
        }
    }
}<|MERGE_RESOLUTION|>--- conflicted
+++ resolved
@@ -176,11 +176,7 @@
             skipEcosystems = Arrays.asList(tmp);
         }
 
-<<<<<<< HEAD
-        minLuceneScore = engine.getSettings().getFloat(Settings.KEYS.ECOSYSTEM_SKIP_CPEANALYZER, 30);
-=======
         minLuceneScore = engine.getSettings().getFloat(Settings.KEYS.LUCENE_MIN_SCORE_FILTER, 30);
->>>>>>> 87ede68b
 
         suppression = new CpeSuppressionAnalyzer();
         suppression.initialize(engine.getSettings());

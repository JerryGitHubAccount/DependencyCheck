/*
 * This file is part of dependency-check-core.
 *
 * Licensed under the Apache License, Version 2.0 (the "License");
 * you may not use this file except in compliance with the License.
 * You may obtain a copy of the License at
 *
 *     http://www.apache.org/licenses/LICENSE-2.0
 *
 * Unless required by applicable law or agreed to in writing, software
 * distributed under the License is distributed on an "AS IS" BASIS,
 * WITHOUT WARRANTIES OR CONDITIONS OF ANY KIND, either express or implied.
 * See the License for the specific language governing permissions and
 * limitations under the License.
 *
 * Copyright (c) 2012 Jeremy Long. All Rights Reserved.
 */
package org.owasp.dependencycheck.analyzer;

import java.io.File;
import java.util.HashSet;
import java.util.Iterator;
import java.util.ListIterator;
import java.util.Set;
import java.util.regex.Matcher;
import java.util.regex.Pattern;
import org.owasp.dependencycheck.Engine;
import org.owasp.dependencycheck.analyzer.exception.AnalysisException;
import org.owasp.dependencycheck.dependency.Dependency;
import org.owasp.dependencycheck.dependency.Identifier;
import org.owasp.dependencycheck.utils.DependencyVersion;
import org.owasp.dependencycheck.utils.DependencyVersionUtil;
import org.slf4j.Logger;
import org.slf4j.LoggerFactory;

/**
 * <p>
 * This analyzer ensures dependencies that should be grouped together, to remove
 * excess noise from the report, are grouped. An example would be Spring, Spring
 * Beans, Spring MVC, etc. If they are all for the same version and have the
 * same relative path then these should be grouped into a single dependency
 * under the core/main library.</p>
 * <p>
 * Note, this grouping only works on dependencies with identified CVE
 * entries</p>
 *
 * @author Jeremy Long
 */
public class DependencyBundlingAnalyzer extends AbstractAnalyzer implements Analyzer {

    /**
     * The Logger.
     */
    private static final Logger LOGGER = LoggerFactory.getLogger(DependencyBundlingAnalyzer.class);

    //<editor-fold defaultstate="collapsed" desc="Constants and Member Variables">
    /**
     * A pattern for obtaining the first part of a filename.
     */
    private static final Pattern STARTING_TEXT_PATTERN = Pattern.compile("^[a-zA-Z0-9]*");
    /**
     * a flag indicating if this analyzer has run. This analyzer only runs once.
     */
    private boolean analyzed = false;
    //</editor-fold>
    //<editor-fold defaultstate="collapsed" desc="All standard implementation details of Analyzer">
    /**
     * The name of the analyzer.
     */
    private static final String ANALYZER_NAME = "Dependency Bundling Analyzer";
    /**
     * The phase that this analyzer is intended to run in.
     */
    private static final AnalysisPhase ANALYSIS_PHASE = AnalysisPhase.PRE_FINDING_ANALYSIS;

    /**
     * Returns the name of the analyzer.
     *
     * @return the name of the analyzer.
     */
    @Override
    public String getName() {
        return ANALYZER_NAME;
    }

    /**
     * Returns the phase that the analyzer is intended to run in.
     *
     * @return the phase that the analyzer is intended to run in.
     */
    @Override
    public AnalysisPhase getAnalysisPhase() {
        return ANALYSIS_PHASE;
    }
    //</editor-fold>

    /**
     * Analyzes a set of dependencies. If they have been found to have the same
     * base path and the same set of identifiers they are likely related. The
     * related dependencies are bundled into a single reportable item.
     *
     * @param ignore this analyzer ignores the dependency being analyzed
     * @param engine the engine that is scanning the dependencies
     * @throws AnalysisException is thrown if there is an error reading the JAR
     * file.
     */
    @Override
    public void analyze(Dependency ignore, Engine engine) throws AnalysisException {
        if (!analyzed) {
            analyzed = true;
            final Set<Dependency> dependenciesToRemove = new HashSet<Dependency>();
            final ListIterator<Dependency> mainIterator = engine.getDependencies().listIterator();
            //for (Dependency nextDependency : engine.getDependencies()) {
            while (mainIterator.hasNext()) {
                final Dependency dependency = mainIterator.next();
                if (mainIterator.hasNext() && !dependenciesToRemove.contains(dependency)) {
                    final ListIterator<Dependency> subIterator = engine.getDependencies().listIterator(mainIterator.nextIndex());
                    while (subIterator.hasNext()) {
                        final Dependency nextDependency = subIterator.next();
                        Dependency main = null;
                        if (hashesMatch(dependency, nextDependency) && !containedInWar(dependency.getFilePath())
                                && !containedInWar(nextDependency.getFilePath())) {
                            if (firstPathIsShortest(dependency.getFilePath(), nextDependency.getFilePath())) {
                                mergeDependencies(dependency, nextDependency, dependenciesToRemove);
                            } else {
                                mergeDependencies(nextDependency, dependency, dependenciesToRemove);
                                break; //since we merged into the next dependency - skip forward to the next in mainIterator
                            }
                        } else if (isShadedJar(dependency, nextDependency)) {
                            if (dependency.getFileName().toLowerCase().endsWith("pom.xml")) {
                                mergeDependencies(nextDependency, dependency, dependenciesToRemove);
                                nextDependency.getRelatedDependencies().remove(dependency);
                                break;
                            } else {
                                mergeDependencies(dependency, nextDependency, dependenciesToRemove);
                                dependency.getRelatedDependencies().remove(nextDependency);
                            }
                        } else if (cpeIdentifiersMatch(dependency, nextDependency)
                                && hasSameBasePath(dependency, nextDependency)
                                && fileNameMatch(dependency, nextDependency)) {
                            if (isCore(dependency, nextDependency)) {
                                mergeDependencies(dependency, nextDependency, dependenciesToRemove);
                            } else {
                                mergeDependencies(nextDependency, dependency, dependenciesToRemove);
                                break; //since we merged into the next dependency - skip forward to the next in mainIterator
                            }
<<<<<<< HEAD
                        } else if ( (main = getMainGemspecDependency(dependency, nextDependency)) != null ) {
                        	if (main == dependency) {
                        		mergeDependencies(dependency, nextDependency, dependenciesToRemove);
                        	} else {
                                mergeDependencies(nextDependency, dependency, dependenciesToRemove);
                                break; //since we merged into the next dependency - skip forward to the next in mainIterator
                            }
                        } else if ( (main = getMainSwiftDependency(dependency, nextDependency)) != null) {
                        	if (main == dependency) {
                        		mergeDependencies(dependency, nextDependency, dependenciesToRemove);
                        	} else {
=======
                        } else if (isSameRubyGem(dependency, nextDependency)) {
                            final Dependency main = getMainGemspecDependency(dependency, nextDependency);
                            if (main == dependency) {
                                mergeDependencies(dependency, nextDependency, dependenciesToRemove);
                            } else {
>>>>>>> c5ffc216
                                mergeDependencies(nextDependency, dependency, dependenciesToRemove);
                                break; //since we merged into the next dependency - skip forward to the next in mainIterator
                            }
                        }
                    }
                }
            }
            //removing dependencies here as ensuring correctness and avoiding ConcurrentUpdateExceptions
            // was difficult because of the inner iterator.
            engine.getDependencies().removeAll(dependenciesToRemove);
        }
    }

    /**
     * Adds the relatedDependency to the dependency's related dependencies.
     *
     * @param dependency the main dependency
     * @param relatedDependency a collection of dependencies to be removed from
     * the main analysis loop, this is the source of dependencies to remove
     * @param dependenciesToRemove a collection of dependencies that will be
     * removed from the main analysis loop, this function adds to this
     * collection
     */
    private void mergeDependencies(final Dependency dependency, final Dependency relatedDependency, final Set<Dependency> dependenciesToRemove) {
        dependency.addRelatedDependency(relatedDependency);
        final Iterator<Dependency> i = relatedDependency.getRelatedDependencies().iterator();
        while (i.hasNext()) {
            dependency.addRelatedDependency(i.next());
            i.remove();
        }
        if (dependency.getSha1sum().equals(relatedDependency.getSha1sum())) {
            dependency.addAllProjectReferences(relatedDependency.getProjectReferences());
        }
        dependenciesToRemove.add(relatedDependency);
    }

    /**
     * Attempts to trim a maven repo to a common base path. This is typically
     * [drive]\[repo_location]\repository\[path1]\[path2].
     *
     * @param path the path to trim
     * @return a string representing the base path.
     */
    private String getBaseRepoPath(final String path) {
        int pos = path.indexOf("repository" + File.separator) + 11;
        if (pos < 0) {
            return path;
        }
        int tmp = path.indexOf(File.separator, pos);
        if (tmp <= 0) {
            return path;
        }
        if (tmp > 0) {
            pos = tmp + 1;
        }
        tmp = path.indexOf(File.separator, pos);
        if (tmp > 0) {
            pos = tmp + 1;
        }
        return path.substring(0, pos);
    }

    /**
     * Returns true if the file names (and version if it exists) of the two
     * dependencies are sufficiently similar.
     *
     * @param dependency1 a dependency2 to compare
     * @param dependency2 a dependency2 to compare
     * @return true if the identifiers in the two supplied dependencies are
     * equal
     */
    private boolean fileNameMatch(Dependency dependency1, Dependency dependency2) {
        if (dependency1 == null || dependency1.getFileName() == null
                || dependency2 == null || dependency2.getFileName() == null) {
            return false;
        }
        final String fileName1 = dependency1.getActualFile().getName();
        final String fileName2 = dependency2.getActualFile().getName();

        //version check
        final DependencyVersion version1 = DependencyVersionUtil.parseVersion(fileName1);
        final DependencyVersion version2 = DependencyVersionUtil.parseVersion(fileName2);
        if (version1 != null && version2 != null && !version1.equals(version2)) {
            return false;
        }

        //filename check
        final Matcher match1 = STARTING_TEXT_PATTERN.matcher(fileName1);
        final Matcher match2 = STARTING_TEXT_PATTERN.matcher(fileName2);
        if (match1.find() && match2.find()) {
            return match1.group().equals(match2.group());
        }

        return false;
    }

    /**
     * Returns true if the CPE identifiers in the two supplied dependencies are
     * equal.
     *
     * @param dependency1 a dependency2 to compare
     * @param dependency2 a dependency2 to compare
     * @return true if the identifiers in the two supplied dependencies are
     * equal
     */
    private boolean cpeIdentifiersMatch(Dependency dependency1, Dependency dependency2) {
        if (dependency1 == null || dependency1.getIdentifiers() == null
                || dependency2 == null || dependency2.getIdentifiers() == null) {
            return false;
        }
        boolean matches = false;
        int cpeCount1 = 0;
        int cpeCount2 = 0;
        for (Identifier i : dependency1.getIdentifiers()) {
            if ("cpe".equals(i.getType())) {
                cpeCount1 += 1;
            }
        }
        for (Identifier i : dependency2.getIdentifiers()) {
            if ("cpe".equals(i.getType())) {
                cpeCount2 += 1;
            }
        }
        if (cpeCount1 > 0 && cpeCount1 == cpeCount2) {
            for (Identifier i : dependency1.getIdentifiers()) {
                if ("cpe".equals(i.getType())) {
                    matches |= dependency2.getIdentifiers().contains(i);
                    if (!matches) {
                        break;
                    }
                }
            }
        }
        LOGGER.debug("IdentifiersMatch={} ({}, {})", matches, dependency1.getFileName(), dependency2.getFileName());
        return matches;
    }

    /**
     * Determines if the two dependencies have the same base path.
     *
     * @param dependency1 a Dependency object
     * @param dependency2 a Dependency object
     * @return true if the base paths of the dependencies are identical
     */
    private boolean hasSameBasePath(Dependency dependency1, Dependency dependency2) {
        if (dependency1 == null || dependency2 == null) {
            return false;
        }
        final File lFile = new File(dependency1.getFilePath());
        String left = lFile.getParent();
        final File rFile = new File(dependency2.getFilePath());
        String right = rFile.getParent();
        if (left == null) {
            return right == null;
        }
        if (left.equalsIgnoreCase(right)) {
            return true;
        }
        if (left.matches(".*[/\\\\]repository[/\\\\].*") && right.matches(".*[/\\\\]repository[/\\\\].*")) {
            left = getBaseRepoPath(left);
            right = getBaseRepoPath(right);
        }
        if (left.equalsIgnoreCase(right)) {
            return true;
        }
        //new code
        for (Dependency child : dependency2.getRelatedDependencies()) {
            if (hasSameBasePath(dependency1, child)) {
                return true;
            }
        }
        return false;
    }

    /**
     * Bundling Ruby gems that are identified from different .gemspec files but
     * denote the same package path. This happens when Ruby bundler installs an
     * application's dependencies by running "bundle install".
     *
     * @param dependency1 dependency to compare
     * @param dependency2 dependency to compare
     * @return true if the the dependencies being analyzed appear to be the
     * same; otherwise false
     */
    private boolean isSameRubyGem(Dependency dependency1, Dependency dependency2) {
        if (dependency1 == null || dependency2 == null
                || !dependency1.getFileName().endsWith(".gemspec")
                || !dependency2.getFileName().endsWith(".gemspec")
                || dependency1.getPackagePath() == null
                || dependency2.getPackagePath() == null) {
            return false;
        }
        if (dependency1.getPackagePath().equalsIgnoreCase(dependency2.getPackagePath())) {
            return true;
        }

        return false;
    }

    /**
     * Ruby gems installed by "bundle install" can have zero or more *.gemspec
     * files, all of which have the same packagePath and should be grouped. If
     * one of these gemspec is from <parent>/specifications/*.gemspec, because
     * it is a stub with fully resolved gem meta-data created by Ruby bundler,
     * this dependency should be the main one. Otherwise, use dependency2 as
     * main.
     *
     * This method returns null if any dependency is not from *.gemspec, or the
     * two do not have the same packagePath. In this case, they should not be
     * grouped.
     *
     * @param dependency1 dependency to compare
     * @param dependency2 dependency to compare
     * @return the main dependency; or null if a gemspec is not included in the
     * analysis
     */
    private Dependency getMainGemspecDependency(Dependency dependency1, Dependency dependency2) {
        if (isSameRubyGem(dependency1, dependency2)) {
            final File lFile = dependency1.getActualFile();
            final File left = lFile.getParentFile();
            if (left != null && left.getName().equalsIgnoreCase("specifications")) {
                return dependency1;
            }
            return dependency2;
        }
        return null;
    }
    
    /**
     * Bundling same swift dependencies with the same packagePath but identified by different analyzers.
     */
    private boolean isSameSwiftPackage(Dependency dependency1, Dependency dependency2) {
    	if (dependency1 == null || dependency2 == null ||
    		(!dependency1.getFileName().endsWith(".podspec") &&
    		!dependency1.getFileName().equals("Package.swift")) ||
    		(!dependency2.getFileName().endsWith(".podspec") &&
    		!dependency2.getFileName().equals("Package.swift")) ||
    		dependency1.getPackagePath() == null ||
    		dependency2.getPackagePath() == null) {
            return false;
        }
        if (dependency1.getPackagePath().equalsIgnoreCase(dependency2.getPackagePath()))
        	return true;

       	return false;
    }
    private Dependency getMainSwiftDependency(Dependency dependency1, Dependency dependency2) {
    	if (isSameSwiftPackage(dependency1, dependency2)) {
    		if(dependency1.getFileName().endsWith(".podspec"))
    			return dependency1;
            return dependency2;
        }
        return null;
    }

    /**
     * This is likely a very broken attempt at determining if the 'left'
     * dependency is the 'core' library in comparison to the 'right' library.
     *
     * @param left the dependency to test
     * @param right the dependency to test against
     * @return a boolean indicating whether or not the left dependency should be
     * considered the "core" version.
     */
    boolean isCore(Dependency left, Dependency right) {
        final String leftName = left.getFileName().toLowerCase();
        final String rightName = right.getFileName().toLowerCase();

        final boolean returnVal;
        if (!rightName.matches(".*\\.(tar|tgz|gz|zip|ear|war).+") && leftName.matches(".*\\.(tar|tgz|gz|zip|ear|war).+")
                || rightName.contains("core") && !leftName.contains("core")
                || rightName.contains("kernel") && !leftName.contains("kernel")) {
            returnVal = false;
        } else if (rightName.matches(".*\\.(tar|tgz|gz|zip|ear|war).+") && !leftName.matches(".*\\.(tar|tgz|gz|zip|ear|war).+")
                || !rightName.contains("core") && leftName.contains("core")
                || !rightName.contains("kernel") && leftName.contains("kernel")) {
            returnVal = true;
//        } else if (leftName.matches(".*struts2\\-core.*") && rightName.matches(".*xwork\\-core.*")) {
//            returnVal = true;
//        } else if (rightName.matches(".*struts2\\-core.*") && leftName.matches(".*xwork\\-core.*")) {
//            returnVal = false;
        } else {
            /*
             * considered splitting the names up and comparing the components,
             * but decided that the file name length should be sufficient as the
             * "core" component, if this follows a normal naming protocol should
             * be shorter:
             * axis2-saaj-1.4.1.jar
             * axis2-1.4.1.jar       <-----
             * axis2-kernel-1.4.1.jar
             */
            returnVal = leftName.length() <= rightName.length();
        }
        LOGGER.debug("IsCore={} ({}, {})", returnVal, left.getFileName(), right.getFileName());
        return returnVal;
    }

    /**
     * Compares the SHA1 hashes of two dependencies to determine if they are
     * equal.
     *
     * @param dependency1 a dependency object to compare
     * @param dependency2 a dependency object to compare
     * @return true if the sha1 hashes of the two dependencies match; otherwise
     * false
     */
    private boolean hashesMatch(Dependency dependency1, Dependency dependency2) {
        if (dependency1 == null || dependency2 == null || dependency1.getSha1sum() == null || dependency2.getSha1sum() == null) {
            return false;
        }
        return dependency1.getSha1sum().equals(dependency2.getSha1sum());
    }

    /**
     * Determines if the jar is shaded and the created pom.xml identified the
     * same CPE as the jar - if so, the pom.xml dependency should be removed.
     *
     * @param dependency a dependency to check
     * @param nextDependency another dependency to check
     * @return true if on of the dependencies is a pom.xml and the identifiers
     * between the two collections match; otherwise false
     */
    private boolean isShadedJar(Dependency dependency, Dependency nextDependency) {
        final String mainName = dependency.getFileName().toLowerCase();
        final String nextName = nextDependency.getFileName().toLowerCase();
        if (mainName.endsWith(".jar") && nextName.endsWith("pom.xml")) {
            return dependency.getIdentifiers().containsAll(nextDependency.getIdentifiers());
        } else if (nextName.endsWith(".jar") && mainName.endsWith("pom.xml")) {
            return nextDependency.getIdentifiers().containsAll(dependency.getIdentifiers());
        }
        return false;
    }

    /**
     * Determines which path is shortest; if path lengths are equal then we use
     * compareTo of the string method to determine if the first path is smaller.
     *
     * @param left the first path to compare
     * @param right the second path to compare
     * @return <code>true</code> if the leftPath is the shortest; otherwise
     * <code>false</code>
     */
    protected boolean firstPathIsShortest(String left, String right) {
        final String leftPath = left.replace('\\', '/');
        final String rightPath = right.replace('\\', '/');

        final int leftCount = countChar(leftPath, '/');
        final int rightCount = countChar(rightPath, '/');
        if (leftCount == rightCount) {
            return leftPath.compareTo(rightPath) <= 0;
        } else {
            return leftCount < rightCount;
        }
    }

    /**
     * Counts the number of times the character is present in the string.
     *
     * @param string the string to count the characters in
     * @param c the character to count
     * @return the number of times the character is present in the string
     */
    private int countChar(String string, char c) {
        int count = 0;
        final int max = string.length();
        for (int i = 0; i < max; i++) {
            if (c == string.charAt(i)) {
                count++;
            }
        }
        return count;
    }

    /**
     * Checks if the given file path is contained within a war or ear file.
     *
     * @param filePath the file path to check
     * @return true if the path contains '.war\' or '.ear\'.
     */
    private boolean containedInWar(String filePath) {
        return filePath == null ? false : filePath.matches(".*\\.(ear|war)[\\\\/].*");
    }
}<|MERGE_RESOLUTION|>--- conflicted
+++ resolved
@@ -144,7 +144,6 @@
                                 mergeDependencies(nextDependency, dependency, dependenciesToRemove);
                                 break; //since we merged into the next dependency - skip forward to the next in mainIterator
                             }
-<<<<<<< HEAD
                         } else if ( (main = getMainGemspecDependency(dependency, nextDependency)) != null ) {
                         	if (main == dependency) {
                         		mergeDependencies(dependency, nextDependency, dependenciesToRemove);
@@ -156,13 +155,6 @@
                         	if (main == dependency) {
                         		mergeDependencies(dependency, nextDependency, dependenciesToRemove);
                         	} else {
-=======
-                        } else if (isSameRubyGem(dependency, nextDependency)) {
-                            final Dependency main = getMainGemspecDependency(dependency, nextDependency);
-                            if (main == dependency) {
-                                mergeDependencies(dependency, nextDependency, dependenciesToRemove);
-                            } else {
->>>>>>> c5ffc216
                                 mergeDependencies(nextDependency, dependency, dependenciesToRemove);
                                 break; //since we merged into the next dependency - skip forward to the next in mainIterator
                             }

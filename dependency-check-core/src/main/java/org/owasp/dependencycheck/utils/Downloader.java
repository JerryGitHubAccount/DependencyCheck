/*
 * This file is part of dependency-check-core.
 *
 * Dependency-check-core is free software: you can redistribute it and/or modify it
 * under the terms of the GNU General Public License as published by the Free
 * Software Foundation, either version 3 of the License, or (at your option) any
 * later version.
 *
 * Dependency-check-core is distributed in the hope that it will be useful, but
 * WITHOUT ANY WARRANTY; without even the implied warranty of MERCHANTABILITY or
 * FITNESS FOR A PARTICULAR PURPOSE. See the GNU General Public License for more
 * details.
 *
 * You should have received a copy of the GNU General Public License along with
 * dependency-check-core. If not, see http://www.gnu.org/licenses/.
 *
 * Copyright (c) 2012 Jeremy Long. All Rights Reserved.
 */
package org.owasp.dependencycheck.utils;

import java.io.BufferedOutputStream;
import java.io.File;
import java.io.FileOutputStream;
import java.io.IOException;
import java.io.InputStream;
import java.net.HttpURLConnection;
import java.net.InetSocketAddress;
import java.net.Proxy;
import java.net.SocketAddress;
import java.net.URL;
import java.util.logging.Level;
import java.util.logging.Logger;
import java.util.zip.GZIPInputStream;
import java.util.zip.InflaterInputStream;

/**
 * A utility to download files from the Internet.
 *
 * @author Jeremy Long (jeremy.long@owasp.org)
 */
public final class Downloader {

    /**
     * Private constructor for utility class.
     */
    private Downloader() {
    }

    /**
     * Retrieves a file from a given URL and saves it to the outputPath.
     *
     * @param url the URL of the file to download.
     * @param outputPath the path to the save the file to.
     * @throws DownloadFailedException is thrown if there is an error
     * downloading the file.
     */
    public static void fetchFile(URL url, String outputPath) throws DownloadFailedException {
        fetchFile(url, outputPath, false);
    }

    /**
     * Retrieves a file from a given URL and saves it to the outputPath.
     *
     * @param url the URL of the file to download.
     * @param outputPath the path to the save the file to.
     * @param unzip true/false indicating that the file being retrieved is
     * gzipped and if true, should be uncompressed before writing to the file.
     * @throws DownloadFailedException is thrown if there is an error
     * downloading the file.
     */
    public static void fetchFile(URL url, String outputPath, boolean unzip) throws DownloadFailedException {
        final File f = new File(outputPath);
        fetchFile(url, f, unzip);
    }

    /**
     * Retrieves a file from a given URL and saves it to the outputPath.
     *
     * @param url the URL of the file to download.
     * @param outputPath the path to the save the file to.
     * @throws DownloadFailedException is thrown if there is an error
     * downloading the file.
     */
    public static void fetchFile(URL url, File outputPath) throws DownloadFailedException {
        fetchFile(url, outputPath, false);
    }

    /**
     * Retrieves a file from a given URL and saves it to the outputPath.
     *
     * @param url the URL of the file to download.
     * @param outputPath the path to the save the file to.
     * @param unzip true/false indicating that the file being retrieved is
     * gzipped and if true, should be uncompressed before writing to the file.
     * @throws DownloadFailedException is thrown if there is an error
     * downloading the file.
     */
    public static void fetchFile(URL url, File outputPath, boolean unzip) throws DownloadFailedException {
        HttpURLConnection conn = null;
        try {
            conn = Downloader.getConnection(url);
            conn.setRequestProperty("Accept-Encoding", "gzip, deflate");
            conn.connect();
        } catch (IOException ex) {
            try {
                if (conn != null) {
                    conn.disconnect();
                }
            } finally {
                conn = null;
            }
            throw new DownloadFailedException("Error downloading file.", ex);
        }
        final String encoding = conn.getContentEncoding();

        BufferedOutputStream writer = null;
        InputStream reader = null;
        try {
            if (unzip || (encoding != null && "gzip".equalsIgnoreCase(encoding))) {
                reader = new GZIPInputStream(conn.getInputStream());
            } else if (encoding != null && "deflate".equalsIgnoreCase(encoding)) {
                reader = new InflaterInputStream(conn.getInputStream());
            } else {
                reader = conn.getInputStream();
            }

            writer = new BufferedOutputStream(new FileOutputStream(outputPath));
            final byte[] buffer = new byte[4096];
            int bytesRead;
            while ((bytesRead = reader.read(buffer)) > 0) {
                writer.write(buffer, 0, bytesRead);
            }
        } catch (Exception ex) {
            throw new DownloadFailedException("Error saving downloaded file.", ex);
        } finally {
            if (writer != null) {
                try {
                    writer.close();
                    writer = null;
                } catch (Exception ex) {
                    Logger.getLogger(Downloader.class.getName()).log(Level.FINEST,
                            "Error closing the writer in Downloader.", ex);
                }
            }
            if (reader != null) {
                try {
                    reader.close();
                    reader = null;
                } catch (Exception ex) {

                    Logger.getLogger(Downloader.class.getName()).log(Level.FINEST,
                            "Error closing the reader in Downloader.", ex);
                }
            }
            try {
                conn.disconnect();
            } finally {
                conn = null;
            }
        }
    }

    /**
     * Makes an HTTP Head request to retrieve the last modified date of the
     * given URL.
     *
     * @param url the URL to retrieve the timestamp from
     * @return an epoch timestamp
     * @throws DownloadFailedException is thrown if an exception occurs making
     * the HTTP request
     */
    public static long getLastModified(URL url) throws DownloadFailedException {
        HttpURLConnection conn = null;
        long timestamp = 0;
<<<<<<< HEAD
        try {
            conn = Downloader.getConnection(url);
            conn.setRequestMethod("HEAD");
            conn.connect();
            timestamp = conn.getLastModified();
        } catch (Exception ex) {
            throw new DownloadFailedException("Error making HTTP HEAD request.", ex);
        } finally {
            if (conn != null) {
                try {
                    conn.disconnect();
                } finally {
                    conn = null;
=======
        //TODO add the FPR protocol?
        if ("file".equalsIgnoreCase(url.getProtocol())) {
            File lastModifiedFile;
            try {
//                if (System.getProperty("os.name").toLowerCase().startsWith("windows")) {
//                    String filePath = url.toString();
//                    if (filePath.matches("file://[a-zA-Z]:.*")) {
//                        f = new File(filePath.substring(7));
//                    } else {
//                        f = new File(url.toURI());
//                    }
//                } else {
                lastModifiedFile = new File(url.toURI());
//                }
            } catch (URISyntaxException ex) {
                final String msg = String.format("Unable to locate '%s'; is the cve.url-2.0.modified property set correctly?", url.toString());
                throw new DownloadFailedException(msg);
            }
            timestamp = lastModifiedFile.lastModified();
        } else {
            HttpURLConnection conn = null;
            try {
                conn = Downloader.getConnection(url);
                conn.setRequestMethod("HEAD");
                conn.connect();
                timestamp = conn.getLastModified();
            } catch (Exception ex) {
                throw new DownloadFailedException("Error making HTTP HEAD request.", ex);
            } finally {
                if (conn != null) {
                    try {
                        conn.disconnect();
                    } finally {
                        conn = null;
                    }
>>>>>>> 1d05ef7a
                }
            }
        }
        return timestamp;
    }

    /**
     * Utility method to get an HttpURLConnection. If the app is configured to
     * use a proxy this method will retrieve the proxy settings and use them
     * when setting up the connection.
     *
     * @param url the url to connect to
     * @return an HttpURLConnection
     * @throws DownloadFailedException thrown if there is an exception
     */
    private static HttpURLConnection getConnection(URL url) throws DownloadFailedException {
        HttpURLConnection conn = null;
        Proxy proxy = null;
        final String proxyUrl = Settings.getString(Settings.KEYS.PROXY_URL);
        try {
            if (proxyUrl != null) {
                final int proxyPort = Settings.getInt(Settings.KEYS.PROXY_PORT);
                final SocketAddress addr = new InetSocketAddress(proxyUrl, proxyPort);
                proxy = new Proxy(Proxy.Type.HTTP, addr);
                conn = (HttpURLConnection) url.openConnection(proxy);
            } else {
                conn = (HttpURLConnection) url.openConnection();
            }
            final int timeout = Settings.getInt(Settings.KEYS.CONNECTION_TIMEOUT, 60000);
            conn.setConnectTimeout(timeout);
        } catch (IOException ex) {
            if (conn != null) {
                try {
                    conn.disconnect();
                } finally {
                    conn = null;
                }
            }
            throw new DownloadFailedException("Error getting connection.", ex);
        }
        return conn;
    }
}<|MERGE_RESOLUTION|>--- conflicted
+++ resolved
@@ -172,35 +172,12 @@
     public static long getLastModified(URL url) throws DownloadFailedException {
         HttpURLConnection conn = null;
         long timestamp = 0;
-<<<<<<< HEAD
-        try {
-            conn = Downloader.getConnection(url);
-            conn.setRequestMethod("HEAD");
-            conn.connect();
-            timestamp = conn.getLastModified();
-        } catch (Exception ex) {
-            throw new DownloadFailedException("Error making HTTP HEAD request.", ex);
-        } finally {
-            if (conn != null) {
-                try {
-                    conn.disconnect();
-                } finally {
-                    conn = null;
-=======
+
         //TODO add the FPR protocol?
         if ("file".equalsIgnoreCase(url.getProtocol())) {
             File lastModifiedFile;
             try {
-//                if (System.getProperty("os.name").toLowerCase().startsWith("windows")) {
-//                    String filePath = url.toString();
-//                    if (filePath.matches("file://[a-zA-Z]:.*")) {
-//                        f = new File(filePath.substring(7));
-//                    } else {
-//                        f = new File(url.toURI());
-//                    }
-//                } else {
                 lastModifiedFile = new File(url.toURI());
-//                }
             } catch (URISyntaxException ex) {
                 final String msg = String.format("Unable to locate '%s'; is the cve.url-2.0.modified property set correctly?", url.toString());
                 throw new DownloadFailedException(msg);
@@ -222,7 +199,6 @@
                     } finally {
                         conn = null;
                     }
->>>>>>> 1d05ef7a
                 }
             }
         }

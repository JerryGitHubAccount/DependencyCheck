--- conflicted
+++ resolved
@@ -98,26 +98,19 @@
         final Dependency result = new Dependency(BaseTest.getResourceAsFile(this,
                 "ruby/vulnerable/gems/rails-4.1.15/vendor/bundle/ruby/2.2.0/specifications/dalli-2.7.5.gemspec"));
         analyzer.analyze(result, null);
-        
+
         final String vendorString = result.getEvidence(EvidenceType.VENDOR).toString();
         assertThat(vendorString, containsString("Peter M. Goldstein"));
         assertThat(vendorString, containsString("Mike Perham"));
         assertThat(vendorString, containsString("peter.m.goldstein@gmail.com"));
         assertThat(vendorString, containsString("https://github.com/petergoldstein/dalli"));
         assertThat(vendorString, containsString("MIT"));
-<<<<<<< HEAD
         assertThat(result.getEvidence(EvidenceType.PRODUCT).toString(), containsString("dalli"));
         assertThat(result.getEvidence(EvidenceType.PRODUCT).toString(), containsString("High performance memcached client for Ruby"));
         assertThat(result.getEvidence(EvidenceType.VERSION).toString(), containsString("2.7.5"));
-=======
-        assertThat(result.getProductEvidence().toString(), containsString("dalli"));
-        assertEquals("dalli",result.getName());
-        assertThat(result.getProductEvidence().toString(), containsString("High performance memcached client for Ruby"));
-        assertThat(result.getVersionEvidence().toString(), containsString("2.7.5"));
-        assertEquals("2.7.5",result.getVersion());
+        assertEquals("dalli", result.getName());
+        assertEquals("2.7.5", result.getVersion());
         assertEquals(RubyBundlerAnalyzer.DEPENDENCY_ECOSYSTEM, result.getEcosystem());
-        assertEquals("dalli:2.7.5",result.getDisplayFileName());
-        
->>>>>>> c33cc3f2
+        assertEquals("dalli:2.7.5", result.getDisplayFileName());
     }
 }
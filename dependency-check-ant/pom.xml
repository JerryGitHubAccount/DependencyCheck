<!--
This file is part of dependency-check-ant.

Dependency-check-ant is free software: you can redistribute it and/or modify
it under the terms of the GNU General Public License as published by
the Free Software Foundation, either version 3 of the License, or
(at your option) any later version.

Dependency-check is distributed in the hope that it will be useful,
but WITHOUT ANY WARRANTY; without even the implied warranty of
MERCHANTABILITY or FITNESS FOR A PARTICULAR PURPOSE. See the
GNU General Public License for more details.

You should have received a copy of the GNU General Public License
along with dependency-check-ant.  If not, see <http://www.gnu.org/licenses />.

Copyright (c) 2013 - Jeremy Long. All Rights Reserved.
-->

<project xmlns="http://maven.apache.org/POM/4.0.0" xmlns:xsi="http://www.w3.org/2001/XMLSchema-instance" xsi:schemaLocation="http://maven.apache.org/POM/4.0.0 http://maven.apache.org/xsd/maven-4.0.0.xsd">
    <modelVersion>4.0.0</modelVersion>
    <parent>
        <groupId>org.owasp</groupId>
        <artifactId>dependency-check-parent</artifactId>
        <version>1.0.2-SNAPSHOT</version>
    </parent>

    <artifactId>dependency-check-ant</artifactId>
    <packaging>jar</packaging>

    <name>Dependency-Check Ant Task</name>
    <description>Dependency-check is a utility that attempts to detect publicly disclosed vulnerabilities contained within project dependencies. It does this by determining if there is a Common Platform Enumeration (CPE) identifier for a given dependency. If found, it will generate a report linking to the associated CVE entries.</description>
    <!-- begin copy from http://minds.coremedia.com/2012/09/11/problem-solved-deploy-multi-module-maven-project-site-as-github-pages/ -->
    <distributionManagement>
        <site>
            <id>github-pages-site</id>
            <name>Deployment through GitHub's site deployment plugin</name>
            <url>${basedir}/../target/site/${project.version}/dependency-check-ant</url>
        </site>
    </distributionManagement>
    <!-- end copy -->
    <build>
        <resources>
            <resource>
                <directory>${basedir}/src/main/resources</directory>
                <includes>
                    <include>**/*.properties</include>
                </includes>
                <filtering>true</filtering>
            </resource>
            <resource>
                <directory>${basedir}</directory>
                <targetPath>META-INF</targetPath>
                <includes>
                    <include>LICENSE.txt</include>
                    <include>NOTICE.txt</include>
                </includes>
            </resource>
        </resources>
        <testResources>
            <testResource>
                <directory>${basedir}/src/test/resources</directory>
                <includes>
                    <include>**/*.xml</include>
                </includes>
                <filtering>true</filtering>
            </testResource>
        </testResources>
        <plugins>
            <plugin>
                <groupId>org.apache.maven.plugins</groupId>
                <artifactId>maven-resources-plugin</artifactId>
                <version>2.6</version>
                <configuration>
                    <escapeWindowsPaths>false</escapeWindowsPaths>
                </configuration>
                <executions>
                    <!-- the following executions are solely to setup the test environment -->
                    <execution>
                        <id>copy-test-data.zip</id>
                        <phase>validate</phase>
                        <goals>
                            <goal>copy-resources</goal>
                        </goals>
                        <configuration>
                            <outputDirectory>${project.build.directory}/test-classes</outputDirectory>
                            <resources>
                                <resource>
                                    <directory>${basedir}/../src/test/resources</directory>
                                    <filtering>false</filtering>
                                    <includes>
                                        <include>data.zip</include>
                                    </includes>
                                </resource>
                            </resources>
                        </configuration>
                    </execution>
                    <execution>
                        <id>copy-test-resources-1</id>
                        <phase>validate</phase>
                        <goals>
                            <goal>copy-resources</goal>
                        </goals>
                        <configuration>
                            <outputDirectory>${project.build.directory}/test-classes/lib</outputDirectory>
                            <resources>
                                <resource>
                                    <directory>${basedir}/../src/test/resources</directory>
                                    <filtering>false</filtering>
                                    <includes>
                                        <include>org.mortbay.*.jar</include>
                                    </includes>
                                </resource>
                            </resources>
                        </configuration>
                    </execution>
                    <execution>
                        <id>copy-test-resources-2</id>
                        <phase>validate</phase>
                        <goals>
                            <goal>copy-resources</goal>
                        </goals>
                        <configuration>
                            <outputDirectory>${project.build.directory}/test-classes/jars</outputDirectory>
                            <resources>
                                <resource>
                                    <directory>${basedir}/../src/test/resources</directory>
                                    <filtering>false</filtering>
                                    <includes>
                                        <include>axis-1.4.jar</include>
                                    </includes>
                                </resource>
                            </resources>
                        </configuration>
                    </execution>
                    <execution>
                        <id>copy-test-resources-3</id>
                        <phase>validate</phase>
                        <goals>
                            <goal>copy-resources</goal>
                        </goals>
                        <configuration>
                            <outputDirectory>${project.build.directory}/test-classes/webroot</outputDirectory>
                            <resources>
                                <resource>
                                    <directory>${basedir}/../src/test/resources</directory>
                                    <filtering>false</filtering>
                                    <includes>
                                        <include>struts.jar</include>
                                    </includes>
                                </resource>
                            </resources>
                        </configuration>
                    </execution>
                    <execution>
                        <id>copy-test-resources-4</id>
                        <phase>validate</phase>
                        <goals>
                            <goal>copy-resources</goal>
                        </goals>
                        <configuration>
                            <outputDirectory>${project.build.directory}/test-classes/list</outputDirectory>
                            <resources>
                                <resource>
                                    <directory>${basedir}/../src/test/resources</directory>
                                    <filtering>false</filtering>
                                    <includes>
                                        <include>org.mortbay.jetty.jar</include>
                                    </includes>
                                </resource>
                            </resources>
                        </configuration>
                    </execution>
                    <execution>
                        <id>copy-data</id>
                        <phase>validate</phase>
                        <goals>
                            <goal>copy-resources</goal>
                        </goals>
                        <configuration>
                            <outputDirectory>${project.build.directory}/test-classes</outputDirectory>
                            <resources>
                                <resource>
                                    <directory>${basedir}/../src/test/resources</directory>
                                    <filtering>false</filtering>
                                    <includes>
                                        <include>db.cve.zip</include>
                                        <include>index.cpe.zip</include>
                                    </includes>
                                </resource>
                            </resources>
                        </configuration>
                    </execution>
                </executions>
            </plugin>
            <plugin>
                <groupId>org.apache.maven.plugins</groupId>
                <artifactId>maven-shade-plugin</artifactId>
                <version>2.1</version>
                <configuration>
                    <transformers>
                        <transformer implementation="org.apache.maven.plugins.shade.resource.ServicesResourceTransformer" />
                        <transformer implementation="org.apache.maven.plugins.shade.resource.AppendingTransformer">
                            <resource>META-INF/NOTICE.txt</resource>
                        </transformer>
                        <transformer implementation="org.apache.maven.plugins.shade.resource.DontIncludeResourceTransformer">
                            <resource>META-INF/NOTICE</resource>
                        </transformer>
                        <transformer implementation="org.apache.maven.plugins.shade.resource.DontIncludeResourceTransformer">
                            <resource>META-INF/LICENSE</resource>
                        </transformer>
                    </transformers>
                </configuration>
                <executions>
                    <execution>
                        <phase>package</phase>
                        <goals>
                            <goal>shade</goal>
                        </goals>
                    </execution>
                </executions>
            </plugin>
            <plugin>
                <groupId>org.apache.maven.plugins</groupId>
                <artifactId>maven-jar-plugin</artifactId>
                <version>2.4</version>
                <configuration>
                    <archive>
                        <manifest>
                            <addDefaultImplementationEntries>true</addDefaultImplementationEntries>
                        </manifest>
                    </archive>
                    <excludes>
                        <exclude>**/checkstyle*</exclude>
                    </excludes>
                </configuration>
            </plugin>
            <plugin>
                <groupId>org.codehaus.mojo</groupId>
                <artifactId>cobertura-maven-plugin</artifactId>
                <version>2.5.2</version>
                <configuration>
                    <check>
                        <branchRate>85</branchRate>
                        <lineRate>85</lineRate>
                        <haltOnFailure>false</haltOnFailure>
                        <totalBranchRate>85</totalBranchRate>
                        <totalLineRate>85</totalLineRate>
                        <packageLineRate>85</packageLineRate>
                        <packageBranchRate>85</packageBranchRate>
                        <regexes>
                            <regex>
                                <pattern>.*\$.*</pattern>
                                <branchRate>0</branchRate>
                                <lineRate>0</lineRate>
                            </regex>
                        </regexes>
                    </check>
                </configuration>
                <executions>
                    <execution>
                        <goals>
                            <goal>clean</goal>
                        </goals>
                    </execution>
                </executions>
            </plugin>
            <plugin>
                <groupId>org.apache.maven.plugins</groupId>
                <artifactId>maven-surefire-plugin</artifactId>
                <version>2.14</version>
                <configuration>
                    <systemProperties>
                        <property>
                            <name>net.sourceforge.cobertura.datafile</name>
                            <value>${project.build.directory}/cobertura/cobertura.ser</value>
                            <workingDirectory>target</workingDirectory>
                        </property>
                        <property>
                            <name>data.directory</name>
                            <value>${project.build.directory}/dependency-check-data</value>
                        </property>
                    </systemProperties>
                </configuration>
            </plugin>
            <plugin>
                <groupId>org.apache.maven.plugins</groupId>
                <artifactId>maven-compiler-plugin</artifactId>
                <version>2.3.2</version>
                <configuration>
                    <showDeprecation>false</showDeprecation>
                </configuration>
            </plugin>

            <plugin>
                <groupId>org.apache.maven.plugins</groupId>
                <artifactId>maven-site-plugin</artifactId>
                <version>3.3</version>
                <dependencies>
                    <dependency>
                        <groupId>org.apache.maven.doxia</groupId>
                        <artifactId>doxia-module-markdown</artifactId>
                        <version>1.4</version>
                    </dependency>
                </dependencies>
                <configuration>
                    <skipDeploy>true</skipDeploy>
                    <reportPlugins>
                        <plugin>
                            <groupId>org.apache.maven.plugins</groupId>
                            <artifactId>maven-project-info-reports-plugin</artifactId>
                            <version>2.6</version>
                            <reportSets>
                                <reportSet>
                                    <reports>
                                        <report>index</report>
                                        <report>summary</report>
                                        <report>license</report>
                                        <report>help</report>
                                    </reports>
                                </reportSet>
                            </reportSets>
                        </plugin>
                        <plugin>
                            <groupId>org.apache.maven.plugins</groupId>
                            <artifactId>maven-javadoc-plugin</artifactId>
                            <version>2.9</version>
                            <reportSets>
                                <reportSet>
                                    <id>default</id>
                                    <reports>
                                        <report>javadoc</report>
                                    </reports>
                                </reportSet>
                            </reportSets>
                        </plugin>
                        <plugin>
                            <groupId>org.codehaus.mojo</groupId>
                            <artifactId>versions-maven-plugin</artifactId>
                            <version>2.0</version>
                            <reportSets>
                                <reportSet>
                                    <reports>
                                        <report>dependency-updates-report</report>
                                        <report>plugin-updates-report</report>
                                    </reports>
                                </reportSet>
                            </reportSets>
                        </plugin>
                        <plugin>
                            <groupId>org.apache.maven.plugins</groupId>
                            <artifactId>maven-jxr-plugin</artifactId>
                            <version>2.3</version>
                        </plugin>
                        <plugin>
                            <groupId>org.codehaus.mojo</groupId>
                            <artifactId>cobertura-maven-plugin</artifactId>
                            <version>2.5.2</version>
                        </plugin>
                        <plugin>
                            <groupId>org.apache.maven.plugins</groupId>
                            <artifactId>maven-surefire-report-plugin</artifactId>
                            <version>2.14</version>
                            <reportSets>
                                <reportSet>
                                    <reports>
                                        <report>report-only</report>
                                    </reports>
                                </reportSet>
                            </reportSets>
                        </plugin>
                        <plugin>
                            <groupId>org.codehaus.mojo</groupId>
                            <artifactId>taglist-maven-plugin</artifactId>
                            <version>2.4</version>
                            <configuration>
                                <tagListOptions>
                                    <tagClasses>
                                        <tagClass>
                                            <displayName>Todo Work</displayName>
                                            <tags>
                                                <tag>
                                                    <matchString>todo</matchString>
                                                    <matchType>ignoreCase</matchType>
                                                </tag>
                                                <tag>
                                                    <matchString>FIXME</matchString>
                                                    <matchType>exact</matchType>
                                                </tag>
                                            </tags>
                                        </tagClass>
                                    </tagClasses>
                                </tagListOptions>
                            </configuration>
                        </plugin>
                        <plugin>
                            <groupId>org.apache.maven.plugins</groupId>
                            <artifactId>maven-checkstyle-plugin</artifactId>
                            <version>2.10</version>
                            <configuration>
                                <enableRulesSummary>false</enableRulesSummary>
                                <configLocation>${basedir}/config/checkstyle-checks.xml</configLocation>
                                <headerLocation>${basedir}/config/checkstyle-header.txt</headerLocation>
                                <suppressionsLocation>${basedir}/config/checkstyle-suppressions.xml</suppressionsLocation>
                                <suppressionsFileExpression>checkstyle.suppressions.file</suppressionsFileExpression>
                            </configuration>
                        </plugin>
                        <plugin>
                            <groupId>org.apache.maven.plugins</groupId>
                            <artifactId>maven-pmd-plugin</artifactId>
                            <version>3.0.1</version>
                            <configuration>
                                <targetJdk>1.6</targetJdk>
                                <linkXref>true</linkXref>
                                <sourceEncoding>utf-8</sourceEncoding>
                            </configuration>
                        </plugin>
                        <plugin>
                            <groupId>org.codehaus.mojo</groupId>
                            <artifactId>findbugs-maven-plugin</artifactId>
                            <version>2.5.2</version>
                        </plugin>
                    </reportPlugins>
                </configuration>
            </plugin>
        </plugins>
    </build>
    <dependencies>
        <dependency>
            <groupId>org.owasp</groupId>
            <artifactId>dependency-check-core</artifactId>
            <version>${project.parent.version}</version>
        </dependency>
        <dependency>
            <groupId>org.owasp</groupId>
            <artifactId>dependency-check-core</artifactId>
            <version>${project.parent.version}</version>
            <type>test-jar</type>
            <scope>test</scope>
        </dependency>
<<<<<<< HEAD
=======

>>>>>>> 1d05ef7a
        <dependency>
            <groupId>org.apache.ant</groupId>
            <artifactId>ant</artifactId>
            <version>1.9.1</version>
        </dependency>
        <dependency>
            <groupId>org.apache.ant</groupId>
            <artifactId>ant-testutil</artifactId>
            <version>1.9.1</version>
            <scope>test</scope>
        </dependency>
    </dependencies>
</project><|MERGE_RESOLUTION|>--- conflicted
+++ resolved
@@ -438,10 +438,6 @@
             <type>test-jar</type>
             <scope>test</scope>
         </dependency>
-<<<<<<< HEAD
-=======
-
->>>>>>> 1d05ef7a
         <dependency>
             <groupId>org.apache.ant</groupId>
             <artifactId>ant</artifactId>

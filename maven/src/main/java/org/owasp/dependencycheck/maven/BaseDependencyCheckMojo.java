/*
 * This file is part of dependency-check-maven.
 *
 * Licensed under the Apache License, Version 2.0 (the "License");
 * you may not use this file except in compliance with the License.
 * You may obtain a copy of the License at
 *
 *     http://www.apache.org/licenses/LICENSE-2.0
 *
 * Unless required by applicable law or agreed to in writing, software
 * distributed under the License is distributed on an "AS IS" BASIS,
 * WITHOUT WARRANTIES OR CONDITIONS OF ANY KIND, either express or implied.
 * See the License for the specific language governing permissions and
 * limitations under the License.
 *
 * Copyright (c) 2014 Jeremy Long. All Rights Reserved.
 */
package org.owasp.dependencycheck.maven;

import org.apache.maven.artifact.Artifact;
import org.apache.maven.artifact.repository.ArtifactRepository;
import org.apache.maven.artifact.versioning.ArtifactVersion;
import org.apache.maven.doxia.sink.Sink;
import org.apache.maven.execution.MavenSession;
import org.apache.maven.model.License;
import org.apache.maven.plugin.AbstractMojo;
import org.apache.maven.plugin.MojoExecutionException;
import org.apache.maven.plugin.MojoFailureException;
import org.apache.maven.plugins.annotations.Component;
import org.apache.maven.plugins.annotations.Parameter;
import org.apache.maven.project.DefaultProjectBuildingRequest;
import org.apache.maven.project.MavenProject;
import org.apache.maven.project.ProjectBuildingRequest;
import org.apache.maven.reporting.MavenReport;
import org.apache.maven.reporting.MavenReportException;
import org.apache.maven.settings.Proxy;
import org.apache.maven.settings.Server;
import org.apache.maven.shared.transfer.artifact.ArtifactCoordinate;
import org.apache.maven.shared.transfer.artifact.TransferUtils;
import org.apache.maven.shared.transfer.artifact.resolve.ArtifactResolver;
import org.apache.maven.shared.transfer.artifact.resolve.ArtifactResolverException;
import org.apache.maven.shared.dependency.graph.DependencyGraphBuilder;
import org.apache.maven.shared.dependency.graph.DependencyGraphBuilderException;
import org.apache.maven.shared.dependency.graph.DependencyNode;
import org.apache.maven.shared.model.fileset.FileSet;
import org.apache.maven.shared.model.fileset.util.FileSetManager;
import org.owasp.dependencycheck.Engine;
import org.owasp.dependencycheck.analyzer.JarAnalyzer;
import org.owasp.dependencycheck.data.nexus.MavenArtifact;
import org.owasp.dependencycheck.data.nvdcve.DatabaseException;
import org.owasp.dependencycheck.dependency.Confidence;
import org.owasp.dependencycheck.dependency.Dependency;
import org.owasp.dependencycheck.dependency.EvidenceType;
import org.owasp.dependencycheck.dependency.Identifier;
import org.owasp.dependencycheck.dependency.Vulnerability;
import org.owasp.dependencycheck.exception.DependencyNotFoundException;
import org.owasp.dependencycheck.exception.ExceptionCollection;
import org.owasp.dependencycheck.exception.ReportException;
import org.owasp.dependencycheck.utils.Checksum;
import org.owasp.dependencycheck.utils.Filter;
import org.owasp.dependencycheck.utils.Settings;
import org.sonatype.plexus.components.sec.dispatcher.DefaultSecDispatcher;
import org.sonatype.plexus.components.sec.dispatcher.SecDispatcher;
import org.sonatype.plexus.components.sec.dispatcher.SecDispatcherException;

import java.io.File;
import java.io.FileNotFoundException;
import java.io.IOException;
import java.io.InputStream;
import java.util.ArrayList;
import java.util.Arrays;
import java.util.Collections;
import java.util.List;
import java.util.Locale;
import org.apache.maven.artifact.resolver.filter.ArtifactFilter;
import org.apache.maven.artifact.resolver.filter.ExcludesArtifactFilter;
import org.apache.maven.shared.dependency.graph.traversal.CollectingDependencyNodeVisitor;

/**
 * @author Jeremy Long
 */
public abstract class BaseDependencyCheckMojo extends AbstractMojo implements MavenReport {

    //<editor-fold defaultstate="collapsed" desc="Private fields">
    /**
     * The properties file location.
     */
    private static final String PROPERTIES_FILE = "mojo.properties";
    /**
     * System specific new line character.
     */
    private static final String NEW_LINE = System.getProperty("line.separator", "\n").intern();
    /**
     * A flag indicating whether or not the Maven site is being generated.
     */
    private boolean generatingSite = false;
    /**
     * The configured settings.
     */
    private Settings settings = null;
    //</editor-fold>
    // <editor-fold defaultstate="collapsed" desc="Maven bound parameters and components">
    /**
     * Sets whether or not the external report format should be used.
     */
    @SuppressWarnings("CanBeFinal")
    @Parameter(property = "metaFileName", defaultValue = "dependency-check.ser", required = true)
    private String dataFileName;
    /**
     * Sets whether or not the external report format should be used.
     */
    @SuppressWarnings("CanBeFinal")
    @Parameter(property = "failOnError", defaultValue = "true", required = true)
    private boolean failOnError;

    /**
     * The Maven Project Object.
     */
    @SuppressWarnings("CanBeFinal")
    @Parameter(property = "project", required = true, readonly = true)
    private MavenProject project;
    /**
     * List of Maven project of the current build
     */
    @SuppressWarnings("CanBeFinal")
    @Parameter(readonly = true, required = true, property = "reactorProjects")
    private List<MavenProject> reactorProjects;
    /**
     * The entry point towards a Maven version independent way of resolving
     * artifacts (handles both Maven 3.0 Sonatype and Maven 3.1+ eclipse Aether
     * implementations).
     */
    @SuppressWarnings("CanBeFinal")
    @Component
    private ArtifactResolver artifactResolver;

    /**
     * The Maven Session.
     */
    @SuppressWarnings("CanBeFinal")
    @Parameter(defaultValue = "${session}", readonly = true, required = true)
    private MavenSession session;

    /**
     * Remote repositories which will be searched for artifacts.
     */
    @SuppressWarnings("CanBeFinal")
    @Parameter(defaultValue = "${project.remoteArtifactRepositories}", readonly = true, required = true)
    private List<ArtifactRepository> remoteRepositories;

    /**
     * Component within Maven to build the dependency graph.
     */
    @Component
    private DependencyGraphBuilder dependencyGraphBuilder;

    /**
     * The output directory. This generally maps to "target".
     */
    @SuppressWarnings("CanBeFinal")
    @Parameter(defaultValue = "${project.build.directory}", required = true)
    private File outputDirectory;
    /**
     * This is a reference to the &gt;reporting&lt; sections
     * <code>outputDirectory</code>. This cannot be configured in the
     * dependency-check mojo directly. This generally maps to "target/site".
     */
    @Parameter(property = "project.reporting.outputDirectory", readonly = true)
    private File reportOutputDirectory;
    /**
     * Specifies if the build should be failed if a CVSS score above a specified
     * level is identified. The default is 11 which means since the CVSS scores
     * are 0-10, by default the build will never fail.
     */
    @SuppressWarnings("CanBeFinal")
    @Parameter(property = "failBuildOnCVSS", defaultValue = "11", required = true)
    private float failBuildOnCVSS = 11;
    /**
     * Fail the build if any dependency has a vulnerability listed.
     */
    @SuppressWarnings("CanBeFinal")
    @Parameter(property = "failBuildOnAnyVulnerability", defaultValue = "false", required = true)
    private boolean failBuildOnAnyVulnerability = false;
    /**
     * Sets whether auto-updating of the NVD CVE/CPE data is enabled. It is not
     * recommended that this be turned to false. Default is true.
     */
    @SuppressWarnings("CanBeFinal")
    @Parameter(property = "autoUpdate")
    private Boolean autoUpdate;
    /**
     * Sets whether Experimental analyzers are enabled. Default is false.
     */
    @SuppressWarnings("CanBeFinal")
    @Parameter(property = "enableExperimental")
    private Boolean enableExperimental;
    /**
     * Sets whether retired analyzers are enabled. Default is false.
     */
    @SuppressWarnings("CanBeFinal")
    @Parameter(property = "enableRetired")
    private Boolean enableRetired;
    /**
     * Generate aggregate reports in multi-module projects.
     *
     * @deprecated use the aggregate goal instead
     */
    @Parameter(property = "aggregate")
    @Deprecated
    private Boolean aggregate;
    /**
     * The report format to be generated (HTML, XML, VULN, ALL). This
     * configuration option has no affect if using this within the Site plug-in
     * unless the externalReport is set to true. Default is HTML.
     */
    @SuppressWarnings("CanBeFinal")
    @Parameter(property = "format", defaultValue = "HTML", required = true)
    private String format = "HTML";
    /**
     * The Maven settings.
     */
    @SuppressWarnings("CanBeFinal")
    @Parameter(property = "mavenSettings", defaultValue = "${settings}", required = false)
    private org.apache.maven.settings.Settings mavenSettings;

    /**
     * The maven settings proxy id.
     */
    @SuppressWarnings("CanBeFinal")
    @Parameter(property = "mavenSettingsProxyId", required = false)
    private String mavenSettingsProxyId;

    /**
     * The Connection Timeout.
     */
    @SuppressWarnings("CanBeFinal")
    @Parameter(property = "connectionTimeout", defaultValue = "", required = false)
    private String connectionTimeout;
    /**
     * Sets whether dependency-check should check if there is a new version
     * available.
     */
    @SuppressWarnings("CanBeFinal")
    @Parameter(property = "versionCheckEnabled", defaultValue = "true", required = false)
    private boolean versionCheckEnabled;
    /**
     * The paths to the suppression files.
     */
    @SuppressWarnings("CanBeFinal")
    @Parameter(property = "suppressionFiles", required = false)
    private String[] suppressionFiles;
    /**
     * The paths to the suppression file.
     */
    @SuppressWarnings("CanBeFinal")
    @Parameter(property = "suppressionFile", required = false)
    private String suppressionFile;
    /**
     * The path to the hints file.
     */
    @SuppressWarnings("CanBeFinal")
    @Parameter(property = "hintsFile", defaultValue = "", required = false)
    private String hintsFile;

    /**
     * Flag indicating whether or not to show a summary in the output.
     */
    @SuppressWarnings("CanBeFinal")
    @Parameter(property = "showSummary", defaultValue = "true", required = false)
    private boolean showSummary = true;

    /**
     * Whether or not the Jar Analyzer is enabled.
     */
    @SuppressWarnings("CanBeFinal")
    @Parameter(property = "jarAnalyzerEnabled", required = false)
    private Boolean jarAnalyzerEnabled;

    /**
     * Whether or not the Archive Analyzer is enabled.
     */
    @SuppressWarnings("CanBeFinal")
    @Parameter(property = "archiveAnalyzerEnabled", required = false)
    private Boolean archiveAnalyzerEnabled;

    /**
     * Sets whether the Python Distribution Analyzer will be used.
     */
    @SuppressWarnings("CanBeFinal")
    @Parameter(property = "pyDistributionAnalyzerEnabled", required = false)
    private Boolean pyDistributionAnalyzerEnabled;
    /**
     * Sets whether the Python Package Analyzer will be used.
     */
    @Parameter(property = "pyPackageAnalyzerEnabled", required = false)
    private Boolean pyPackageAnalyzerEnabled;
    /**
     * Sets whether the Ruby Gemspec Analyzer will be used.
     */
    @SuppressWarnings("CanBeFinal")
    @Parameter(property = "rubygemsAnalyzerEnabled", required = false)
    private Boolean rubygemsAnalyzerEnabled;
    /**
     * Sets whether or not the openssl Analyzer should be used.
     */
    @SuppressWarnings("CanBeFinal")
    @Parameter(property = "opensslAnalyzerEnabled", required = false)
    private Boolean opensslAnalyzerEnabled;
    /**
     * Sets whether or not the CMake Analyzer should be used.
     */
    @SuppressWarnings("CanBeFinal")
    @Parameter(property = "cmakeAnalyzerEnabled", required = false)
    private Boolean cmakeAnalyzerEnabled;
    /**
     * Sets whether or not the autoconf Analyzer should be used.
     */
    @SuppressWarnings("CanBeFinal")
    @Parameter(property = "autoconfAnalyzerEnabled", required = false)
    private Boolean autoconfAnalyzerEnabled;
    /**
     * Sets whether or not the PHP Composer Lock File Analyzer should be used.
     */
    @Parameter(property = "composerAnalyzerEnabled", required = false)
    private Boolean composerAnalyzerEnabled;
    /**
     * Sets whether or not the Node.js Analyzer should be used.
     */
    @SuppressWarnings("CanBeFinal")
    @Parameter(property = "nodeAnalyzerEnabled", required = false)
    private Boolean nodeAnalyzerEnabled;
    /**
     * Sets whether or not the Node Audit Analyzer should be used.
     */
    @SuppressWarnings("CanBeFinal")
    @Parameter(property = "nodeAuditAnalyzerEnabled", required = false)
    private Boolean nodeAuditAnalyzerEnabled;
    /**
     * Sets whether or not the Node Security Project Analyzer should be used.
     *
     * @deprecated As of release 3.3.3, replaced by
     * {@link #nodeAuditAnalyzerEnabled}
     */
    @Deprecated
    @SuppressWarnings("CanBeFinal")
    @Parameter(property = "nspAnalyzerEnabled", required = false)
    private Boolean nspAnalyzerEnabled;
    /**
     * Sets whether or not the Retirejs Analyzer should be used.
     */
    @SuppressWarnings("CanBeFinal")
    @Parameter(property = "retireJsAnalyzerEnabled", required = false)
    private Boolean retireJsAnalyzerEnabled;

    /**
     * Whether or not the .NET Assembly Analyzer is enabled.
     */
    @Parameter(property = "assemblyAnalyzerEnabled", required = false)
    private Boolean assemblyAnalyzerEnabled;

    /**
     * Whether or not the .NET Nuspec Analyzer is enabled.
     */
    @SuppressWarnings("CanBeFinal")
    @Parameter(property = "nuspecAnalyzerEnabled", required = false)
    private Boolean nuspecAnalyzerEnabled;

    /**
     * Whether or not the .NET packages.config Analyzer is enabled.
     */
    @SuppressWarnings("CanBeFinal")
    @Parameter(property = "nugetconfAnalyzerEnabled", required = false)
    private Boolean nugetconfAnalyzerEnabled;

    /**
     * Whether or not the Central Analyzer is enabled.
     */
    @SuppressWarnings("CanBeFinal")
    @Parameter(property = "centralAnalyzerEnabled", required = false)
    private Boolean centralAnalyzerEnabled;

    /**
     * Whether or not the Artifactory Analyzer is enabled.
     */
    @SuppressWarnings("CanBeFinal")
    @Parameter(property = "artifactoryAnalyzerEnabled")
    private Boolean artifactoryAnalyzerEnabled;
    /**
     * The serverId inside the settings.xml containing the username and token to
     * access artifactory
     */
    @SuppressWarnings("CanBeFinal")
    @Parameter(property = "artifactoryAnalyzerServerId", defaultValue = "artifactory")
    private String artifactoryAnalyzerServerId;
    /**
     * The username (only used with API token) to connect to Artifactory
     * instance
     */
    @SuppressWarnings("CanBeFinal")
    @Parameter(property = "artifactoryAnalyzerUsername", defaultValue = "artifactory")
    private String artifactoryAnalyzerUsername;
    /**
     * The API token to connect to Artifactory instance
     */
    @SuppressWarnings("CanBeFinal")
    @Parameter(property = "artifactoryAnalyzerApiToken", defaultValue = "artifactory")
    private String artifactoryAnalyzerApiToken;
    /**
     * The bearer token to connect to Artifactory instance
     */
    @SuppressWarnings("CanBeFinal")
    @Parameter(property = "artifactoryAnalyzerBearerToken")
    private String artifactoryAnalyzerBearerToken;
    /**
     * The Artifactory URL for the Artifactory analyzer.
     */
    @SuppressWarnings("CanBeFinal")
    @Parameter(property = "artifactoryAnalyzerUrl")
    private String artifactoryAnalyzerUrl;
    /**
     * Whether Artifactory should be accessed through a proxy or not
     */
    @SuppressWarnings("CanBeFinal")
    @Parameter(property = "artifactoryAnalyzerUseProxy", defaultValue = "artifactory")
    private Boolean artifactoryAnalyzerUseProxy;
    /**
     * Whether the Artifactory analyzer should be run in parallel or not.
     */
    @SuppressWarnings("CanBeFinal")
    @Parameter(property = "artifactoryAnalyzerParallelAnalysis", defaultValue = "true")
    private Boolean artifactoryAnalyzerParallelAnalysis;
    /**
     * Whether or not the Nexus Analyzer is enabled.
     */
    @SuppressWarnings("CanBeFinal")
    @Parameter(property = "nexusAnalyzerEnabled", required = false)
    private Boolean nexusAnalyzerEnabled;

    /**
     * Whether or not the Ruby Bundle Audit Analyzer is enabled.
     */
    @Parameter(property = "bundleAuditAnalyzerEnabled", required = false)
    private Boolean bundleAuditAnalyzerEnabled;

    /**
     * Sets the path for the bundle-audit binary.
     */
    @SuppressWarnings("CanBeFinal")
    @Parameter(property = "bundleAuditPath", defaultValue = "", required = false)
    private String bundleAuditPath;

    /**
     * Whether or not the CocoaPods Analyzer is enabled.
     */
    @SuppressWarnings("CanBeFinal")
    @Parameter(property = "cocoapodsAnalyzerEnabled", required = false)
    private Boolean cocoapodsAnalyzerEnabled;

    /**
     * Whether or not the Swift package Analyzer is enabled.
     */
    @SuppressWarnings("CanBeFinal")
    @Parameter(property = "swiftPackageManagerAnalyzerEnabled", required = false)
    private Boolean swiftPackageManagerAnalyzerEnabled;

    /**
     * The URL of a Nexus server's REST API end point
     * (http://domain/nexus/service/local).
     */
    @SuppressWarnings("CanBeFinal")
    @Parameter(property = "nexusUrl", required = false)
    private String nexusUrl;
    /**
     * Whether or not the configured proxy is used to connect to Nexus.
     */
    @SuppressWarnings("CanBeFinal")
    @Parameter(property = "nexusUsesProxy", required = false)
    private Boolean nexusUsesProxy;
    /**
     * The database connection string.
     */
    @SuppressWarnings("CanBeFinal")
    @Parameter(property = "connectionString", defaultValue = "", required = false)
    private String connectionString;

    /**
     * The database driver name. An example would be org.h2.Driver.
     */
    @SuppressWarnings("CanBeFinal")
    @Parameter(property = "databaseDriverName", defaultValue = "", required = false)
    private String databaseDriverName;
    /**
     * The path to the database driver if it is not on the class path.
     */
    @SuppressWarnings("CanBeFinal")
    @Parameter(property = "databaseDriverPath", defaultValue = "", required = false)
    private String databaseDriverPath;
    /**
     * The server id in the settings.xml; used to retrieve encrypted passwords
     * from the settings.xml.
     */
    @SuppressWarnings("CanBeFinal")
    @Parameter(property = "serverId", defaultValue = "", required = false)
    private String serverId;
    /**
     * A reference to the settings.xml settings.
     */
    @SuppressWarnings("CanBeFinal")
    @Parameter(defaultValue = "${settings}", readonly = true, required = true)
    private org.apache.maven.settings.Settings settingsXml;
    /**
     * The security dispatcher that can decrypt passwords in the settings.xml.
     */
    @Component(role = SecDispatcher.class, hint = "default")
    private SecDispatcher securityDispatcher;
    /**
     * The database user name.
     */
    @Parameter(property = "databaseUser", defaultValue = "", required = false)
    private String databaseUser;
    /**
     * The password to use when connecting to the database.
     */
    @Parameter(property = "databasePassword", defaultValue = "", required = false)
    private String databasePassword;
    /**
     * A comma-separated list of file extensions to add to analysis next to jar,
     * zip, ....
     */
    @SuppressWarnings("CanBeFinal")
    @Parameter(property = "zipExtensions", required = false)
    private String zipExtensions;
    /**
     * Skip Dependency Check altogether.
     */
    @SuppressWarnings("CanBeFinal")
    @Parameter(property = "dependency-check.skip", defaultValue = "false", required = false)
    private boolean skip = false;
    /**
     * Skip Analysis for Test Scope Dependencies.
     */
    @SuppressWarnings("CanBeFinal")
    @Parameter(property = "skipTestScope", defaultValue = "true", required = false)
    private boolean skipTestScope = true;
    /**
     * Skip Analysis for Runtime Scope Dependencies.
     */
    @SuppressWarnings("CanBeFinal")
    @Parameter(property = "skipRuntimeScope", defaultValue = "false", required = false)
    private boolean skipRuntimeScope = false;
    /**
     * Skip Analysis for Provided Scope Dependencies.
     */
    @SuppressWarnings("CanBeFinal")
    @Parameter(property = "skipProvidedScope", defaultValue = "false", required = false)
    private boolean skipProvidedScope = false;

    /**
     * Skip Analysis for System Scope Dependencies.
     */
    @SuppressWarnings("CanBeFinal")
    @Parameter(property = "skipSystemScope", defaultValue = "false", required = false)
    private boolean skipSystemScope = false;

    /**
     * Skip analysis for dependencies which type matches this regular
     * expression.
     */
    @SuppressWarnings("CanBeFinal")
    @Parameter(property = "skipArtifactType", required = false)
    private String skipArtifactType;

    /**
     * The data directory, hold DC SQL DB.
     */
    @SuppressWarnings("CanBeFinal")
    @Parameter(property = "dataDirectory", defaultValue = "", required = false)
    private String dataDirectory;
    /**
     * Data Mirror URL for CVE 1.2.
     */
    @SuppressWarnings("CanBeFinal")
    @Parameter(property = "cveUrl12Modified", defaultValue = "", required = false)
    private String cveUrl12Modified;
    /**
     * Data Mirror URL for CVE 2.0.
     */
    @SuppressWarnings("CanBeFinal")
    @Parameter(property = "cveUrl20Modified", defaultValue = "", required = false)
    private String cveUrl20Modified;
    /**
     * Base Data Mirror URL for CVE 1.2.
     */
    @SuppressWarnings("CanBeFinal")
    @Parameter(property = "cveUrl12Base", defaultValue = "", required = false)
    private String cveUrl12Base;
    /**
     * Data Mirror URL for CVE 2.0.
     */
    @SuppressWarnings("CanBeFinal")
    @Parameter(property = "cveUrl20Base", defaultValue = "", required = false)
    private String cveUrl20Base;
    /**
     * Optionally skip excessive CVE update checks for a designated duration in
     * hours.
     */
    @SuppressWarnings("CanBeFinal")
    @Parameter(property = "cveValidForHours", defaultValue = "", required = false)
    private Integer cveValidForHours;

    /**
     * The path to mono for .NET Assembly analysis on non-windows systems.
     */
    @SuppressWarnings("CanBeFinal")
    @Parameter(property = "pathToMono", defaultValue = "", required = false)
    private String pathToMono;

    /**
     * The RetireJS Analyzer configuration:
     * <pre>
     *   filters: an array of filter patterns that are used to exclude JS files that contain a match
     *   filterNonVulnerable: a boolean that when true will remove non-vulnerable JS from the report
     *
     * Example:
     *   &lt;retirejs&gt;
     *     &lt;filters&gt;
     *       &lt;filter&gt;copyright 2018\(c\) Jeremy Long&lt;/filter&gt;
     *     &lt;/filters&gt;
     *     &lt;filterNonVulnerable&gt;true&lt;/filterNonVulnerable&gt;
     *   &lt;/retirejs&gt;
     * </pre>
     */
    @SuppressWarnings("CanBeFinal")
    @Parameter(property = "retirejs", required = false)
    private Retirejs retirejs;

    /**
     * The Proxy URL.
     *
     * @deprecated Please use mavenSettings instead
     */
    @SuppressWarnings("CanBeFinal")
    @Parameter(property = "proxyUrl", defaultValue = "", required = false)
    @Deprecated
    private String proxyUrl = null;
    /**
     * Sets whether or not the external report format should be used.
     *
     * @deprecated the internal report is no longer supported
     */
    @SuppressWarnings("CanBeFinal")
    @Parameter(property = "externalReport")
    @Deprecated
    private String externalReport = null;

    /**
     * The artifact scope filter.
     */
    private Filter<String> artifactScopeExcluded;

    /**
     * Filter for artifact type.
     */
    private Filter<String> artifactTypeExcluded;

    /**
     * An array of <code>fileSet</code>s that specify additional files and/or
     * directories (from the basedir) to analyze as part of the scan. If not
     * specified, defaults to Maven conventions of: src/main/resources,
     * src/main/filters, and src/main/webapp
     */
    @Parameter(property = "scanSet", required = false)
    private FileSet[] scanSet;

    // </editor-fold>
    //<editor-fold defaultstate="collapsed" desc="Base Maven implementation">
    /**
     * Determines if the groupId, artifactId, and version of the Maven
     * dependency and artifact match.
     *
     * @param d the Maven dependency
     * @param a the Maven artifact
     * @return true if the groupId, artifactId, and version match
     */
    private static boolean artifactsMatch(org.apache.maven.model.Dependency d, Artifact a) {
        return (isEqualOrNull(a.getArtifactId(), d.getArtifactId()))
                && (isEqualOrNull(a.getGroupId(), d.getGroupId()))
                && (isEqualOrNull(a.getVersion(), d.getVersion()));
    }

    /**
     * Compares two strings for equality; if both strings are null they are
     * considered equal.
     *
     * @param left the first string to compare
     * @param right the second string to compare
     * @return true if the strings are equal or if they are both null; otherwise
     * false.
     */
    private static boolean isEqualOrNull(String left, String right) {
        return (left != null && left.equals(right)) || (left == null && right == null);
    }

    /**
     * Executes dependency-check.
     *
     * @throws MojoExecutionException thrown if there is an exception executing
     * the mojo
     * @throws MojoFailureException thrown if dependency-check failed the build
     */
    @Override
    public void execute() throws MojoExecutionException, MojoFailureException {
        generatingSite = false;
        final boolean shouldSkip = Boolean.parseBoolean(System.getProperty("dependency-check.skip", Boolean.toString(skip)));
        if (shouldSkip) {
            getLog().info("Skipping " + getName(Locale.US));
        } else {
            validateAggregate();
            project.setContextValue(getOutputDirectoryContextKey(), this.outputDirectory);
            runCheck();
        }
    }

    /**
     * Checks if the aggregate configuration parameter has been set to true. If
     * it has a MojoExecutionException is thrown because the aggregate
     * configuration parameter is no longer supported.
     *
     * @throws MojoExecutionException thrown if aggregate is set to true
     */
    private void validateAggregate() throws MojoExecutionException {
        if (aggregate != null && aggregate) {
            final String msg = "Aggregate configuration detected - as of dependency-check 1.2.8 this no longer supported. "
                    + "Please use the aggregate goal instead.";
            throw new MojoExecutionException(msg);
        }
    }

    /**
     * Generates the Dependency-Check Site Report.
     *
     * @param sink the sink to write the report to
     * @param locale the locale to use when generating the report
     * @throws MavenReportException if a maven report exception occurs
     * @deprecated use
     * {@link #generate(org.apache.maven.doxia.sink.Sink, java.util.Locale)}
     * instead.
     */
    @Override
    @Deprecated
    public final void generate(@SuppressWarnings("deprecation") org.codehaus.doxia.sink.Sink sink, Locale locale) throws MavenReportException {
        generate((Sink) sink, locale);
    }

    /**
     * Returns true if the Maven site is being generated.
     *
     * @return true if the Maven site is being generated
     */
    protected boolean isGeneratingSite() {
        return generatingSite;
    }

    /**
     * Returns the connection string.
     *
     * @return the connection string
     */
    protected String getConnectionString() {
        return connectionString;
    }

    /**
     * Returns if the mojo should fail the build if an exception occurs.
     *
     * @return whether or not the mojo should fail the build
     */
    protected boolean isFailOnError() {
        return failOnError;
    }

    /**
     * Generates the Dependency-Check Site Report.
     *
     * @param sink the sink to write the report to
     * @param locale the locale to use when generating the report
     * @throws MavenReportException if a maven report exception occurs
     */
    public void generate(Sink sink, Locale locale) throws MavenReportException {
        final boolean shouldSkip = Boolean.parseBoolean(System.getProperty("dependency-check.skip", Boolean.toString(skip)));
        if (shouldSkip) {
            getLog().info("Skipping report generation " + getName(Locale.US));
            return;
        }

        generatingSite = true;
        try {
            validateAggregate();
        } catch (MojoExecutionException ex) {
            throw new MavenReportException(ex.getMessage());
        }
        project.setContextValue(getOutputDirectoryContextKey(), getReportOutputDirectory());
        try {
            runCheck();
        } catch (MojoExecutionException ex) {
            throw new MavenReportException(ex.getMessage(), ex);
        } catch (MojoFailureException ex) {
            getLog().warn("Vulnerabilities were identifies that exceed the CVSS threshold for failing the build");
        }
    }

    /**
     * Returns the correct output directory depending on if a site is being
     * executed or not.
     *
     * @return the directory to write the report(s)
     * @throws MojoExecutionException thrown if there is an error loading the
     * file path
     */
    protected File getCorrectOutputDirectory() throws MojoExecutionException {
        return getCorrectOutputDirectory(this.project);
    }

    /**
     * Returns the correct output directory depending on if a site is being
     * executed or not.
     *
     * @param current the Maven project to get the output directory from
     * @return the directory to write the report(s)
     */
    protected File getCorrectOutputDirectory(MavenProject current) {
        final Object obj = current.getContextValue(getOutputDirectoryContextKey());
        if (obj != null && obj instanceof File) {
            return (File) obj;
        }
        File target = new File(current.getBuild().getDirectory());
        if (target.getParentFile() != null && "target".equals(target.getParentFile().getName())) {
            target = target.getParentFile();
        }
        return target;
    }

    /**
     * Scans the project's artifacts and adds them to the engine's dependency
     * list.
     *
     * @param project the project to scan the dependencies of
     * @param engine the engine to use to scan the dependencies
     * @return a collection of exceptions that may have occurred while resolving
     * and scanning the dependencies
     */
    protected ExceptionCollection scanArtifacts(MavenProject project, Engine engine) {
        return scanArtifacts(project, engine, false);
    }

    /**
     * Scans the project's artifacts and adds them to the engine's dependency
     * list.
     *
     * @param project the project to scan the dependencies of
     * @param engine the engine to use to scan the dependencies
     * @param aggregate whether the scan is part of an aggregate build
     * @return a collection of exceptions that may have occurred while resolving
     * and scanning the dependencies
     */
    protected ExceptionCollection scanArtifacts(MavenProject project, Engine engine, boolean aggregate) {
        try {
            final List<String> filterItems = Collections.singletonList(String.format("%s:%s", project.getGroupId(), project.getArtifactId()));
            final ProjectBuildingRequest buildingRequest = newResolveArtifactProjectBuildingRequest();
            buildingRequest.setProject(project);
            //For some reason the filter does not filter out the project being analyzed
            //if we pass in the filter below instead of null to the dependencyGraphBuilder
            final ArtifactFilter filter = new ExcludesArtifactFilter(filterItems);
            final DependencyNode dn = dependencyGraphBuilder.buildDependencyGraph(buildingRequest, null, reactorProjects);
            CollectingDependencyNodeVisitor visitor = new CollectingDependencyNodeVisitor();
            dn.accept(visitor);

            //collect dependencies with the filter - see comment above.
            List<DependencyNode> nodes = new ArrayList<>();
            for (DependencyNode node : visitor.getNodes()) {
                if (filter.include(node.getArtifact())) {
                    nodes.add(node);
                }
            }

            return collectDependencies(engine, project, nodes, buildingRequest, aggregate);
        } catch (DependencyGraphBuilderException ex) {
            final String msg = String.format("Unable to build dependency graph on project %s", project.getName());
            getLog().debug(msg, ex);
            return new ExceptionCollection(msg, ex);
        }
    }

    /**
     * Resolves the projects artifacts using Aether and scans the resulting
     * dependencies.
     *
     * @param engine the core dependency-check engine
     * @param project the project being scanned
     * @param nodes the list of dependency nodes, generally obtained via the
     * DependencyGraphBuilder
     * @param buildingRequest the Maven project building request
     * @param aggregate whether the scan is part of an aggregate build
     * @return a collection of exceptions that may have occurred while resolving
     * and scanning the dependencies
     */
    private ExceptionCollection collectMavenDependencies(Engine engine, MavenProject project,
            List<DependencyNode> nodes, ProjectBuildingRequest buildingRequest, boolean aggregate) {
        ExceptionCollection exCol = null;
        for (DependencyNode dependencyNode : nodes) {
            if (artifactScopeExcluded.passes(dependencyNode.getArtifact().getScope())
                    || artifactTypeExcluded.passes(dependencyNode.getArtifact().getType())) {
                continue;
            }
<<<<<<< HEAD
            ExceptionCollection tmpCol;
            tmpCol = collectMavenDependencies(engine, project, dependencyNode.getChildren(), buildingRequest, aggregate);
            if (exCol != null && tmpCol != null) {
                for (Throwable ex : tmpCol.getExceptions()) {
                    exCol.addException(ex);
                }
            } else if (tmpCol != null) {
                exCol = tmpCol;
            }
=======
>>>>>>> 3b3b087c

            boolean isResolved = false;
            File artifactFile = null;
            String artifactId = null;
            String groupId = null;
            String version = null;
            List<ArtifactVersion> availableVersions = null;
            if (org.apache.maven.artifact.Artifact.SCOPE_SYSTEM.equals(dependencyNode.getArtifact().getScope())) {
                for (org.apache.maven.model.Dependency d : project.getDependencies()) {
                    final Artifact a = dependencyNode.getArtifact();
                    if (d.getSystemPath() != null && artifactsMatch(d, a)) {

                        artifactFile = new File(d.getSystemPath());
                        isResolved = artifactFile.isFile();
                        groupId = a.getGroupId();
                        artifactId = a.getArtifactId();
                        version = a.getVersion();
                        availableVersions = a.getAvailableVersions();
                        break;
                    }
                }
                if (!isResolved) {
                    getLog().error("Unable to resolve system scoped dependency: " + dependencyNode.toNodeString());
                    if (exCol == null) {
                        exCol = new ExceptionCollection();
                    }
                    exCol.addException(new DependencyNotFoundException("Unable to resolve system scoped dependency: "
                            + dependencyNode.toNodeString()));
                }
            } else {
                final ArtifactCoordinate coordinate = TransferUtils.toArtifactCoordinate(dependencyNode.getArtifact());
                final Artifact result;
                try {
                    result = artifactResolver.resolveArtifact(buildingRequest, coordinate).getArtifact();
                } catch (ArtifactResolverException ex) {
                    getLog().debug(String.format("Aggregate : %s", aggregate));
                    boolean addException = true;
                    if (!aggregate || addReactorDependency(engine, dependencyNode.getArtifact())) {
                        addException = false;
                    }
                    if (addException) {
                        if (exCol == null) {
                            exCol = new ExceptionCollection();
                        }
                        exCol.addException(ex);
                    }
                    continue;
                }
                isResolved = result.isResolved();
                artifactFile = result.getFile();
                groupId = result.getGroupId();
                artifactId = result.getArtifactId();
                version = result.getVersion();
                availableVersions = result.getAvailableVersions();
            }
            if (isResolved && artifactFile != null) {
                final List<Dependency> deps = engine.scan(artifactFile.getAbsoluteFile(),
                        project.getName() + ":" + dependencyNode.getArtifact().getScope());
                if (deps != null) {
                    Dependency d = null;
                    if (deps.size() == 1) {
                        d = deps.get(0);
                    } else {
                        for (Dependency possible : deps) {
                            if (artifactFile.getAbsoluteFile().equals(possible.getActualFile())) {
                                d = possible;
                                break;
                            }
                        }
                    }
                    if (d != null) {
                        final MavenArtifact ma = new MavenArtifact(groupId, artifactId, version);
                        d.addAsEvidence("pom", ma, Confidence.HIGHEST);
                        if (availableVersions != null) {
                            for (ArtifactVersion av : availableVersions) {
                                d.addAvailableVersion(av.toString());
                            }
                        }
                        getLog().debug(String.format("Adding project reference %s on dependency %s",
                                project.getName(), d.getDisplayFileName()));
                    } else if (getLog().isDebugEnabled()) {
                        final String msg = String.format("More than 1 dependency was identified in first pass scan of '%s' in project %s",
                                dependencyNode.getArtifact().getId(), project.getName());
                        getLog().debug(msg);
                    }
                } else if ("import".equals(dependencyNode.getArtifact().getScope())) {
                    final String msg = String.format("Skipping '%s:%s' in project %s as it uses an `import` scope",
                            dependencyNode.getArtifact().getId(), dependencyNode.getArtifact().getScope(), project.getName());
                    getLog().debug(msg);
                } else {
                    final String msg = String.format("No analyzer could be found for '%s:%s' in project %s",
                            dependencyNode.getArtifact().getId(), dependencyNode.getArtifact().getScope(), project.getName());
                    getLog().warn(msg);
                }
            } else {
                final String msg = String.format("Unable to resolve '%s' in project %s",
                        dependencyNode.getArtifact().getId(), project.getName());
                getLog().debug(msg);
                if (exCol == null) {
                    exCol = new ExceptionCollection();
                }
            }
        }
        return exCol;
    }

    /**
     * Scans the projects dependencies including the default (or defined)
     * FileSets.
     *
     * @param engine the core dependency-check engine
     * @param project the project being scanned
     * @param nodes the list of dependency nodes, generally obtained via the
     * DependencyGraphBuilder
     * @param buildingRequest the Maven project building request
     * @param aggregate whether the scan is part of an aggregate build
     * @return a collection of exceptions that may have occurred while resolving
     * and scanning the dependencies
     */
    private ExceptionCollection collectDependencies(Engine engine, MavenProject project,
            List<DependencyNode> nodes, ProjectBuildingRequest buildingRequest, boolean aggregate) {

        ExceptionCollection exCol = null;
        exCol = collectMavenDependencies(engine, project, nodes, buildingRequest, aggregate);

        FileSet[] projectScan = null;
        if (scanSet == null || scanSet.length == 0) {
            // Define the default FileSets
            final FileSet resourcesSet = new FileSet();
            final FileSet filtersSet = new FileSet();
            final FileSet webappSet = new FileSet();
            try {
                resourcesSet.setDirectory(new File(project.getBasedir(), "src/main/resources").getCanonicalPath());
                filtersSet.setDirectory(new File(project.getBasedir(), "src/main/filters").getCanonicalPath());
                webappSet.setDirectory(new File(project.getBasedir(), "src/main/webapp").getCanonicalPath());
            } catch (IOException ex) {
                if (exCol == null) {
                    exCol = new ExceptionCollection();
                }
                exCol.addException(ex);
            }
            projectScan = new FileSet[]{resourcesSet, filtersSet, webappSet};

        } else if (aggregate) {
            projectScan = new FileSet[scanSet.length];
            for (int x = 0; x < scanSet.length; x++) {
                //deep copy of the FileSet - modifying the directory if it is not absolute.
                final FileSet copyFrom = scanSet[x];
                final FileSet fsCopy = new FileSet();

                final File f = new File(copyFrom.getDirectory());
                if (f.isAbsolute()) {
                    fsCopy.setDirectory(copyFrom.getDirectory());
                } else {
                    try {
                        fsCopy.setDirectory(new File(project.getBasedir(), copyFrom.getDirectory()).getCanonicalPath());
                    } catch (IOException ex) {
                        if (exCol == null) {
                            exCol = new ExceptionCollection();
                        }
                        exCol.addException(ex);
                        fsCopy.setDirectory(copyFrom.getDirectory());
                    }
                }
                fsCopy.setDirectoryMode(copyFrom.getDirectoryMode());
                fsCopy.setExcludes(copyFrom.getExcludes());
                fsCopy.setFileMode(copyFrom.getFileMode());
                fsCopy.setFollowSymlinks(copyFrom.isFollowSymlinks());
                fsCopy.setIncludes(copyFrom.getIncludes());
                fsCopy.setLineEnding(copyFrom.getLineEnding());
                fsCopy.setMapper(copyFrom.getMapper());
                fsCopy.setModelEncoding(copyFrom.getModelEncoding());
                fsCopy.setOutputDirectory(copyFrom.getOutputDirectory());
                fsCopy.setUseDefaultExcludes(copyFrom.isUseDefaultExcludes());
                projectScan[x] = fsCopy;
            }
        } else {
            projectScan = scanSet;
        }

        // Iterate through FileSets and scan included files
        final FileSetManager fileSetManager = new FileSetManager();
        for (FileSet fileSet : projectScan) {
            final String[] includedFiles = fileSetManager.getIncludedFiles(fileSet);
            for (String include : includedFiles) {
                final File includeFile = new File(fileSet.getDirectory(), include).getAbsoluteFile();
                if (includeFile.exists()) {
                    engine.scan(includeFile, project.getName());
                }
                //TODO - should we add an exception/error reporting for files that do not exist?
            }
        }

        return exCol;
    }

    /**
     * Checks if the current artifact is actually in the reactor projects that
     * have not yet been built. If true a virtual dependency is created based on
     * the evidence in the project.
     *
     * @param engine a reference to the engine being used to scan
     * @param artifact the artifact being analyzed in the mojo
     * @return <code>true</code> if the artifact is in the reactor; otherwise
     * <code>false</code>
     */
    private boolean addReactorDependency(Engine engine, Artifact artifact) {

        getLog().debug(String.format("Checking the reactor projects (%d) for %s:%s:%s",
                reactorProjects.size(),
                artifact.getGroupId(), artifact.getArtifactId(), artifact.getVersion()));

        for (MavenProject prj : reactorProjects) {

            getLog().debug(String.format("Comparing %s:%s:%s to %s:%s:%s",
                    artifact.getGroupId(), artifact.getArtifactId(), artifact.getVersion(),
                    prj.getGroupId(), prj.getArtifactId(), prj.getVersion()));

            if (prj.getArtifactId().equals(artifact.getArtifactId())
                    && prj.getGroupId().equals(artifact.getGroupId())
                    && prj.getVersion().equals(artifact.getVersion())) {

                final String displayName = String.format("%s:%s:%s",
                        prj.getGroupId(), prj.getArtifactId(), prj.getVersion());
                getLog().info(String.format("Unable to resolve %s as it has not been built yet - creating a virtual dependency instead.",
                        displayName));
                final File pom = new File(prj.getBasedir(), "pom.xml");
                final Dependency d;
                if (pom.isFile()) {
                    getLog().debug("Adding virtual dependency from pom.xml");
                    d = new Dependency(pom, true);
                } else {
                    d = new Dependency(true);
                }
                final String key = String.format("%s:%s:%s", artifact.getGroupId(), artifact.getArtifactId(), artifact.getVersion());
                d.setSha1sum(Checksum.getSHA1Checksum(key));
                d.setSha256sum(Checksum.getSHA256Checksum(key));
                d.setMd5sum(Checksum.getMD5Checksum(key));
                d.setEcosystem(JarAnalyzer.DEPENDENCY_ECOSYSTEM);
                d.setDisplayFileName(displayName);

                d.addEvidence(EvidenceType.PRODUCT, "project", "artifactid", prj.getArtifactId(), Confidence.HIGHEST);
                d.addEvidence(EvidenceType.VENDOR, "project", "artifactid", prj.getArtifactId(), Confidence.LOW);

                d.addEvidence(EvidenceType.VENDOR, "project", "groupid", prj.getGroupId(), Confidence.HIGHEST);
                d.addEvidence(EvidenceType.PRODUCT, "project", "groupid", prj.getGroupId(), Confidence.LOW);
                d.setEcosystem(JarAnalyzer.DEPENDENCY_ECOSYSTEM);
                final Identifier id = new Identifier();
                id.setType("maven");
                id.setConfidence(Confidence.HIGHEST);
                id.setValue(displayName);
                d.addIdentifier(id);
                //TODO unify the setName/version and package path - they are equivelent ideas submitted by two seperate committers
                d.setName(String.format("%s:%s", prj.getGroupId(), prj.getArtifactId()));
                d.setVersion(prj.getVersion());
                d.setPackagePath(displayName);
                if (prj.getDescription() != null) {
                    JarAnalyzer.addDescription(d, prj.getDescription(), "project", "description");
                }
                for (License l : prj.getLicenses()) {
                    final StringBuilder license = new StringBuilder();
                    if (l.getName() != null) {
                        license.append(l.getName());
                    }
                    if (l.getUrl() != null) {
                        license.append(" ").append(l.getUrl());
                    }
                    if (d.getLicense() == null) {
                        d.setLicense(license.toString());
                    } else if (!d.getLicense().contains(license)) {
                        d.setLicense(String.format("%s%n%s", d.getLicense(), license.toString()));
                    }
                }
                engine.addDependency(d);
                return true;
            }
        }
        return false;
    }

    /**
     * @return Returns a new ProjectBuildingRequest populated from the current
     * session and the current project remote repositories, used to resolve
     * artifacts.
     */
    public ProjectBuildingRequest newResolveArtifactProjectBuildingRequest() {
        final ProjectBuildingRequest buildingRequest = new DefaultProjectBuildingRequest(session.getProjectBuildingRequest());
        buildingRequest.setRemoteRepositories(remoteRepositories);
        return buildingRequest;
    }

    /**
     * Executes the dependency-check scan and generates the necessary report.
     *
     * @throws MojoExecutionException thrown if there is an exception running
     * the scan
     * @throws MojoFailureException thrown if dependency-check is configured to
     * fail the build
     */
    protected void runCheck() throws MojoExecutionException, MojoFailureException {
        try (Engine engine = initializeEngine()) {
            ExceptionCollection exCol = scanDependencies(engine);
            try {
                engine.analyzeDependencies();
            } catch (ExceptionCollection ex) {
                exCol = handleAnalysisExceptions(exCol, ex);
            }
            if (exCol == null || !exCol.isFatal()) {

                File outputDir = getCorrectOutputDirectory(this.getProject());
                if (outputDir == null) {
                    //in some regards we shouldn't be writing this, but we are anyway.
                    //we shouldn't write this because nothing is configured to generate this report.
                    outputDir = new File(this.getProject().getBuild().getDirectory());
                }
                try {
                    final MavenProject p = this.getProject();
                    engine.writeReports(p.getName(), p.getGroupId(), p.getArtifactId(), p.getVersion(), outputDir, getFormat());
                } catch (ReportException ex) {
                    if (exCol == null) {
                        exCol = new ExceptionCollection("Error writing aggregate report", ex);
                    } else {
                        exCol.addException(ex);
                    }
                    if (this.isFailOnError()) {
                        throw new MojoExecutionException("One or more exceptions occurred during dependency-check analysis", exCol);
                    } else {
                        getLog().debug("Error writing the report", ex);
                    }
                }
                showSummary(this.getProject(), engine.getDependencies());
                checkForFailure(engine.getDependencies());
                if (exCol != null && this.isFailOnError()) {
                    throw new MojoExecutionException("One or more exceptions occurred during dependency-check analysis", exCol);
                }
            }
        } catch (DatabaseException ex) {
            if (getLog().isDebugEnabled()) {
                getLog().debug("Database connection error", ex);
            }
            final String msg = "An exception occurred connecting to the local database. Please see the log file for more details.";
            if (this.isFailOnError()) {
                throw new MojoExecutionException(msg, ex);
            }
            getLog().error(msg, ex);
        } finally {
            getSettings().cleanup();
        }
    }

    /**
     * Combines the two exception collections and if either are fatal, throw an
     * MojoExecutionException
     *
     * @param currentEx the primary exception collection
     * @param newEx the new exception collection to add
     * @return the combined exception collection
     * @throws MojoExecutionException thrown if dependency-check is configured
     * to fail on errors
     */
    private ExceptionCollection handleAnalysisExceptions(ExceptionCollection currentEx, ExceptionCollection newEx) throws MojoExecutionException {
        ExceptionCollection returnEx = currentEx;
        if (returnEx == null) {
            returnEx = newEx;
        } else {
            returnEx.getExceptions().addAll(newEx.getExceptions());
            if (newEx.isFatal()) {
                returnEx.setFatal(true);
            }
        }
        if (returnEx.isFatal()) {
            final String msg = String.format("Fatal exception(s) analyzing %s", getProject().getName());
            if (this.isFailOnError()) {
                throw new MojoExecutionException(msg, returnEx);
            }
            getLog().error(msg);
            if (getLog().isDebugEnabled()) {
                getLog().debug(returnEx);
            }
        } else {
            final String msg = String.format("Exception(s) analyzing %s", getProject().getName());
            if (getLog().isDebugEnabled()) {
                getLog().debug(msg, returnEx);
            }
        }
        return returnEx;
    }

    /**
     * Scans the dependencies of the projects in aggregate.
     *
     * @param engine the engine used to perform the scanning
     * @return a collection of exceptions
     * @throws MojoExecutionException thrown if a fatal exception occurs
     */
    protected abstract ExceptionCollection scanDependencies(final Engine engine) throws MojoExecutionException;

    /**
     * Returns the report output directory.
     *
     * @return the report output directory
     */
    @Override
    public File getReportOutputDirectory() {
        return reportOutputDirectory;
    }

    /**
     * Sets the Reporting output directory.
     *
     * @param directory the output directory
     */
    @Override
    public void setReportOutputDirectory(File directory) {
        reportOutputDirectory = directory;
    }

    /**
     * Returns the output directory.
     *
     * @return the output directory
     */
    public File getOutputDirectory() {
        return outputDirectory;
    }

    /**
     * Returns whether this is an external report. This method always returns
     * true.
     *
     * @return <code>true</code>
     */
    @Override
    public final boolean isExternalReport() {
        return true;
    }

    /**
     * Returns the output name.
     *
     * @return the output name
     */
    @Override
    public String getOutputName() {
        if ("HTML".equalsIgnoreCase(this.format) || "ALL".equalsIgnoreCase(this.format)) {
            return "dependency-check-report";
        } else if ("XML".equalsIgnoreCase(this.format)) {
            return "dependency-check-report.xml#";
        } else if ("VULN".equalsIgnoreCase(this.format)) {
            return "dependency-check-vulnerability";
        } else if ("JSON".equalsIgnoreCase(this.format)) {
            return "dependency-check-report.json";
        } else if ("CSV".equalsIgnoreCase(this.format)) {
            return "dependency-check-report.csv";
        } else {
            getLog().warn("Unknown report format used during site generation.");
            return "dependency-check-report";
        }
    }

    /**
     * Returns the category name.
     *
     * @return the category name
     */
    @Override
    public String getCategoryName() {
        return MavenReport.CATEGORY_PROJECT_REPORTS;
    }
    //</editor-fold>

    /**
     * Initializes a new <code>Engine</code> that can be used for scanning. This
     * method should only be called in a try-with-resources to ensure that the
     * engine is properly closed.
     *
     * @return a newly instantiated <code>Engine</code>
     * @throws DatabaseException thrown if there is a database exception
     */
    protected Engine initializeEngine() throws DatabaseException {
        populateSettings();
        return new Engine(settings);
    }

    /**
     * Takes the properties supplied and updates the dependency-check settings.
     * Additionally, this sets the system properties required to change the
     * proxy url, port, and connection timeout.
     */
    protected void populateSettings() {
        settings = new Settings();
        InputStream mojoProperties = null;
        try {
            mojoProperties = this.getClass().getClassLoader().getResourceAsStream(PROPERTIES_FILE);
            settings.mergeProperties(mojoProperties);
        } catch (IOException ex) {
            getLog().warn("Unable to load the dependency-check maven mojo.properties file.");
            if (getLog().isDebugEnabled()) {
                getLog().debug("", ex);
            }
        } finally {
            if (mojoProperties != null) {
                try {
                    mojoProperties.close();
                } catch (IOException ex) {
                    if (getLog().isDebugEnabled()) {
                        getLog().debug("", ex);
                    }
                }
            }
        }
        settings.setBooleanIfNotNull(Settings.KEYS.AUTO_UPDATE, autoUpdate);

        settings.setBooleanIfNotNull(Settings.KEYS.ANALYZER_EXPERIMENTAL_ENABLED, enableExperimental);
        settings.setBooleanIfNotNull(Settings.KEYS.ANALYZER_RETIRED_ENABLED, enableRetired);

        if (externalReport != null) {
            getLog().warn("The 'externalReport' option was set; this configuration option has been removed. "
                    + "Please update the dependency-check-maven plugin's configuration");
        }

        if (proxyUrl != null && !proxyUrl.isEmpty()) {
            getLog().warn("Deprecated configuration detected, proxyUrl will be ignored; use the maven settings to configure the proxy instead");
        }
        final Proxy proxy = getMavenProxy();
        if (proxy != null) {
            settings.setString(Settings.KEYS.PROXY_SERVER, proxy.getHost());
            settings.setString(Settings.KEYS.PROXY_PORT, Integer.toString(proxy.getPort()));
            final String userName = proxy.getUsername();
            final String password = proxy.getPassword();
            settings.setStringIfNotNull(Settings.KEYS.PROXY_USERNAME, userName);
            settings.setStringIfNotNull(Settings.KEYS.PROXY_PASSWORD, password);
            settings.setStringIfNotNull(Settings.KEYS.PROXY_NON_PROXY_HOSTS, proxy.getNonProxyHosts());
        }
        final String[] suppressions = determineSuppressions();
        settings.setArrayIfNotEmpty(Settings.KEYS.SUPPRESSION_FILE, suppressions);

        settings.setBooleanIfNotNull(Settings.KEYS.UPDATE_VERSION_CHECK_ENABLED, versionCheckEnabled);
        settings.setStringIfNotEmpty(Settings.KEYS.CONNECTION_TIMEOUT, connectionTimeout);
        settings.setStringIfNotEmpty(Settings.KEYS.HINTS_FILE, hintsFile);

        //File Type Analyzer Settings
        settings.setBooleanIfNotNull(Settings.KEYS.ANALYZER_JAR_ENABLED, jarAnalyzerEnabled);
        settings.setBooleanIfNotNull(Settings.KEYS.ANALYZER_NUSPEC_ENABLED, nuspecAnalyzerEnabled);
        settings.setBooleanIfNotNull(Settings.KEYS.ANALYZER_NUGETCONF_ENABLED, nugetconfAnalyzerEnabled);
        settings.setBooleanIfNotNull(Settings.KEYS.ANALYZER_CENTRAL_ENABLED, centralAnalyzerEnabled);
        settings.setBooleanIfNotNull(Settings.KEYS.ANALYZER_ARTIFACTORY_ENABLED, artifactoryAnalyzerEnabled);
        settings.setBooleanIfNotNull(Settings.KEYS.ANALYZER_NEXUS_ENABLED, nexusAnalyzerEnabled);
        settings.setBooleanIfNotNull(Settings.KEYS.ANALYZER_ASSEMBLY_ENABLED, assemblyAnalyzerEnabled);
        settings.setBooleanIfNotNull(Settings.KEYS.ANALYZER_ARCHIVE_ENABLED, archiveAnalyzerEnabled);
        settings.setStringIfNotEmpty(Settings.KEYS.ADDITIONAL_ZIP_EXTENSIONS, zipExtensions);
        settings.setStringIfNotEmpty(Settings.KEYS.ANALYZER_ASSEMBLY_MONO_PATH, pathToMono);

        settings.setStringIfNotEmpty(Settings.KEYS.ANALYZER_NEXUS_URL, nexusUrl);
        settings.setBooleanIfNotNull(Settings.KEYS.ANALYZER_NEXUS_USES_PROXY, nexusUsesProxy);

        settings.setStringIfNotNull(Settings.KEYS.ANALYZER_ARTIFACTORY_URL, artifactoryAnalyzerUrl);
        settings.setBooleanIfNotNull(Settings.KEYS.ANALYZER_ARTIFACTORY_USES_PROXY, artifactoryAnalyzerUseProxy);
        settings.setBooleanIfNotNull(Settings.KEYS.ANALYZER_ARTIFACTORY_PARALLEL_ANALYSIS, artifactoryAnalyzerParallelAnalysis);

        if (Boolean.TRUE.equals(artifactoryAnalyzerEnabled)) {
            if (artifactoryAnalyzerServerId != null) {
                final Server server = settingsXml.getServer(artifactoryAnalyzerServerId);
                if (server != null) {
                    settings.setStringIfNotNull(Settings.KEYS.ANALYZER_ARTIFACTORY_API_USERNAME, server.getUsername());
                    settings.setStringIfNotNull(Settings.KEYS.ANALYZER_ARTIFACTORY_API_TOKEN, server.getPassword());
                }
            } else {
                settings.setStringIfNotNull(Settings.KEYS.ANALYZER_ARTIFACTORY_API_USERNAME, artifactoryAnalyzerUsername);
                settings.setStringIfNotNull(Settings.KEYS.ANALYZER_ARTIFACTORY_API_TOKEN, artifactoryAnalyzerApiToken);
            }
            settings.setStringIfNotNull(Settings.KEYS.ANALYZER_ARTIFACTORY_BEARER_TOKEN, artifactoryAnalyzerBearerToken);
        }

        settings.setBooleanIfNotNull(Settings.KEYS.ANALYZER_PYTHON_DISTRIBUTION_ENABLED, pyDistributionAnalyzerEnabled);
        settings.setBooleanIfNotNull(Settings.KEYS.ANALYZER_PYTHON_PACKAGE_ENABLED, pyPackageAnalyzerEnabled);
        settings.setBooleanIfNotNull(Settings.KEYS.ANALYZER_RUBY_GEMSPEC_ENABLED, rubygemsAnalyzerEnabled);
        settings.setBooleanIfNotNull(Settings.KEYS.ANALYZER_OPENSSL_ENABLED, opensslAnalyzerEnabled);
        settings.setBooleanIfNotNull(Settings.KEYS.ANALYZER_CMAKE_ENABLED, cmakeAnalyzerEnabled);
        settings.setBooleanIfNotNull(Settings.KEYS.ANALYZER_AUTOCONF_ENABLED, autoconfAnalyzerEnabled);
        settings.setBooleanIfNotNull(Settings.KEYS.ANALYZER_COMPOSER_LOCK_ENABLED, composerAnalyzerEnabled);
        settings.setBooleanIfNotNull(Settings.KEYS.ANALYZER_NODE_PACKAGE_ENABLED, nodeAnalyzerEnabled);

        if (nspAnalyzerEnabled != null) {
            getLog().error("The nspAnalyzerEnabled configuration has been deprecated and replaced by nodeAuditAnalyzerEnabled");
            getLog().error("The nspAnalyzerEnabled configuration will be removed in the next major release");
            settings.setBooleanIfNotNull(Settings.KEYS.ANALYZER_NODE_AUDIT_ENABLED, nspAnalyzerEnabled);
        }
        settings.setBooleanIfNotNull(Settings.KEYS.ANALYZER_NODE_AUDIT_ENABLED, nodeAuditAnalyzerEnabled);
        settings.setBooleanIfNotNull(Settings.KEYS.ANALYZER_RETIREJS_ENABLED, retireJsAnalyzerEnabled);
        settings.setBooleanIfNotNull(Settings.KEYS.ANALYZER_BUNDLE_AUDIT_ENABLED, bundleAuditAnalyzerEnabled);
        settings.setStringIfNotNull(Settings.KEYS.ANALYZER_BUNDLE_AUDIT_PATH, bundleAuditPath);
        settings.setBooleanIfNotNull(Settings.KEYS.ANALYZER_COCOAPODS_ENABLED, cocoapodsAnalyzerEnabled);
        settings.setBooleanIfNotNull(Settings.KEYS.ANALYZER_SWIFT_PACKAGE_MANAGER_ENABLED, swiftPackageManagerAnalyzerEnabled);

        if (retirejs != null) {
            settings.setBooleanIfNotNull(Settings.KEYS.ANALYZER_RETIREJS_FILTER_NON_VULNERABLE, retirejs.getFilterNonVulnerable());
            settings.setArrayIfNotEmpty(Settings.KEYS.ANALYZER_RETIREJS_FILTERS, retirejs.getFilters());
        }

        //Database configuration
        settings.setStringIfNotEmpty(Settings.KEYS.DB_DRIVER_NAME, databaseDriverName);
        settings.setStringIfNotEmpty(Settings.KEYS.DB_DRIVER_PATH, databaseDriverPath);
        settings.setStringIfNotEmpty(Settings.KEYS.DB_CONNECTION_STRING, connectionString);

        if (databaseUser == null && databasePassword == null && serverId != null) {
            final Server server = settingsXml.getServer(serverId);
            if (server != null) {
                databaseUser = server.getUsername();
                try {
                    //CSOFF: LineLength
                    //The following fix was copied from:
                    //   https://github.com/bsorrentino/maven-confluence-plugin/blob/master/maven-confluence-reporting-plugin/src/main/java/org/bsc/maven/confluence/plugin/AbstractBaseConfluenceMojo.java
                    //
                    // FIX to resolve
                    // org.sonatype.plexus.components.sec.dispatcher.SecDispatcherException:
                    // java.io.FileNotFoundException: ~/.settings-security.xml (No such file or directory)
                    //
                    //CSON: LineLength
                    if (securityDispatcher instanceof DefaultSecDispatcher) {
                        ((DefaultSecDispatcher) securityDispatcher).setConfigurationFile("~/.m2/settings-security.xml");
                    }

                    databasePassword = securityDispatcher.decrypt(server.getPassword());
                } catch (SecDispatcherException ex) {
                    if (ex.getCause() instanceof FileNotFoundException
                            || (ex.getCause() != null && ex.getCause().getCause() instanceof FileNotFoundException)) {
                        //maybe its not encrypted?
                        final String tmp = server.getPassword();
                        if (tmp.startsWith("{") && tmp.endsWith("}")) {
                            getLog().error(String.format(
                                    "Unable to decrypt the server password for server id '%s' in settings.xml%n\tCause: %s",
                                    serverId, ex.getMessage()));
                        } else {
                            databasePassword = tmp;
                        }
                    } else {
                        getLog().error(String.format(
                                "Unable to decrypt the server password for server id '%s' in settings.xml%n\tCause: %s",
                                serverId, ex.getMessage()));
                    }
                }
            } else {
                getLog().error(String.format("Server '%s' not found in the settings.xml file", serverId));
            }
        }

        settings.setStringIfNotEmpty(Settings.KEYS.DB_USER, databaseUser);
        settings.setStringIfNotEmpty(Settings.KEYS.DB_PASSWORD, databasePassword);
        settings.setStringIfNotEmpty(Settings.KEYS.DATA_DIRECTORY, dataDirectory);

        settings.setStringIfNotEmpty(Settings.KEYS.CVE_MODIFIED_12_URL, cveUrl12Modified);
        settings.setStringIfNotEmpty(Settings.KEYS.CVE_MODIFIED_20_URL, cveUrl20Modified);
        settings.setStringIfNotEmpty(Settings.KEYS.CVE_SCHEMA_1_2, cveUrl12Base);
        settings.setStringIfNotEmpty(Settings.KEYS.CVE_SCHEMA_2_0, cveUrl20Base);
        settings.setIntIfNotNull(Settings.KEYS.CVE_CHECK_VALID_FOR_HOURS, cveValidForHours);

        artifactScopeExcluded = new ArtifactScopeExcluded(skipTestScope, skipProvidedScope, skipSystemScope, skipRuntimeScope);
        artifactTypeExcluded = new ArtifactTypeExcluded(skipArtifactType);
    }

    /**
     * Combines the configured suppressionFile and suppressionFiles into a
     * single array.
     *
     * @return an array of suppression file paths
     */
    private String[] determineSuppressions() {
        String[] suppressions = suppressionFiles;
        if (suppressionFile != null) {
            if (suppressions == null) {
                suppressions = new String[]{suppressionFile};
            } else {
                suppressions = Arrays.copyOf(suppressions, suppressions.length + 1);
                suppressions[suppressions.length - 1] = suppressionFile;
            }
        }
        return suppressions;
    }

    /**
     * Returns the maven proxy.
     *
     * @return the maven proxy
     */
    private Proxy getMavenProxy() {
        if (mavenSettings != null) {
            final List<Proxy> proxies = mavenSettings.getProxies();
            if (proxies != null && !proxies.isEmpty()) {
                if (mavenSettingsProxyId != null) {
                    for (Proxy proxy : proxies) {
                        if (mavenSettingsProxyId.equalsIgnoreCase(proxy.getId())) {
                            return proxy;
                        }
                    }
                } else {
                    for (Proxy aProxy : proxies) {
                        if (aProxy.isActive()) {
                            return aProxy;
                        }
                    }
                }
            }
        }
        return null;
    }

    /**
     * Returns a reference to the current project. This method is used instead
     * of auto-binding the project via component annotation in concrete
     * implementations of this. If the child has a
     * <code>@Component MavenProject project;</code> defined then the abstract
     * class (i.e. this class) will not have access to the current project (just
     * the way Maven works with the binding).
     *
     * @return returns a reference to the current project
     */
    protected MavenProject getProject() {
        return project;
    }

    /**
     * Returns the list of Maven Projects in this build.
     *
     * @return the list of Maven Projects in this build
     */
    protected List<MavenProject> getReactorProjects() {
        return reactorProjects;
    }

    /**
     * Returns the report format.
     *
     * @return the report format
     */
    protected String getFormat() {
        return format;
    }

    /**
     * Returns the artifact scope excluded filter.
     *
     * @return the artifact scope excluded filter
     */
    protected Filter<String> getArtifactScopeExcluded() {
        return artifactScopeExcluded;
    }

    /**
     * Returns the configured settings.
     *
     * @return the configured settings
     */
    protected Settings getSettings() {
        return settings;
    }

    //<editor-fold defaultstate="collapsed" desc="Methods to fail build or show summary">
    /**
     * Checks to see if a vulnerability has been identified with a CVSS score
     * that is above the threshold set in the configuration.
     *
     * @param dependencies the list of dependency objects
     * @throws MojoFailureException thrown if a CVSS score is found that is
     * higher then the threshold set
     */
    protected void checkForFailure(Dependency[] dependencies) throws MojoFailureException {
        final StringBuilder ids = new StringBuilder();
        for (Dependency d : dependencies) {
            boolean addName = true;
            for (Vulnerability v : d.getVulnerabilities()) {
                if (failBuildOnAnyVulnerability || v.getCvssScore() >= failBuildOnCVSS) {
                    if (addName) {
                        addName = false;
                        ids.append(NEW_LINE).append(d.getFileName()).append(": ");
                        ids.append(v.getName());
                    } else {
                        ids.append(", ").append(v.getName());
                    }
                }
            }
        }
        if (ids.length() > 0) {
            final String msg;
            if (showSummary) {
                if (failBuildOnAnyVulnerability) {
                    msg = String.format("%n%nOne or more dependencies were identified with vulnerabilities: %n%s%n%n"
                            + "See the dependency-check report for more details.%n%n", ids.toString());
                } else {
                    msg = String.format("%n%nOne or more dependencies were identified with vulnerabilities that have a CVSS score greater than or "
                            + "equal to '%.1f': %n%s%n%nSee the dependency-check report for more details.%n%n", failBuildOnCVSS, ids.toString());
                }
            } else {
                msg = String.format("%n%nOne or more dependencies were identified with vulnerabilities.%n%n"
                        + "See the dependency-check report for more details.%n%n");
            }

            throw new MojoFailureException(msg);
        }
    }

    /**
     * Generates a warning message listing a summary of dependencies and their
     * associated CPE and CVE entries.
     *
     * @param mp the Maven project for which the summary is shown
     * @param dependencies a list of dependency objects
     */
    protected void showSummary(MavenProject mp, Dependency[] dependencies) {
        if (showSummary) {
            final StringBuilder summary = new StringBuilder();
            for (Dependency d : dependencies) {
                boolean firstEntry = true;
                final StringBuilder ids = new StringBuilder();
                for (Vulnerability v : d.getVulnerabilities()) {
                    if (firstEntry) {
                        firstEntry = false;
                    } else {
                        ids.append(", ");
                    }
                    ids.append(v.getName());
                }
                if (ids.length() > 0) {
                    summary.append(d.getFileName()).append(" (");
                    firstEntry = true;
                    for (Identifier id : d.getIdentifiers()) {
                        if (firstEntry) {
                            firstEntry = false;
                        } else {
                            summary.append(", ");
                        }
                        summary.append(id.getValue());
                    }
                    summary.append(") : ").append(ids).append(NEW_LINE);
                }
            }
            if (summary.length() > 0) {
                final String msg = String.format("%n%n" + "One or more dependencies were identified with known vulnerabilities in %s:%n%n%s"
                        + "%n%nSee the dependency-check report for more details.%n%n", mp.getName(), summary.toString());
                getLog().warn(msg);
            }
        }
    }

    //</editor-fold>
    //<editor-fold defaultstate="collapsed" desc="Methods to read/write the serialized data file">
    /**
     * Returns the key used to store the path to the data file that is saved by
     * <code>writeDataFile()</code>. This key is used in the
     * <code>MavenProject.(set|get)ContextValue</code>.
     *
     * @return the key used to store the path to the data file
     */
    protected String getDataFileContextKey() {
        return "dependency-check-path-" + dataFileName;
    }

    /**
     * Returns the key used to store the path to the output directory. When
     * generating the report in the <code>executeAggregateReport()</code> the
     * output directory should be obtained by using this key.
     *
     * @return the key used to store the path to the output directory
     */
    protected String getOutputDirectoryContextKey() {
        return "dependency-output-dir-" + dataFileName;
    }

    //</editor-fold>
}<|MERGE_RESOLUTION|>--- conflicted
+++ resolved
@@ -912,18 +912,6 @@
                     || artifactTypeExcluded.passes(dependencyNode.getArtifact().getType())) {
                 continue;
             }
-<<<<<<< HEAD
-            ExceptionCollection tmpCol;
-            tmpCol = collectMavenDependencies(engine, project, dependencyNode.getChildren(), buildingRequest, aggregate);
-            if (exCol != null && tmpCol != null) {
-                for (Throwable ex : tmpCol.getExceptions()) {
-                    exCol.addException(ex);
-                }
-            } else if (tmpCol != null) {
-                exCol = tmpCol;
-            }
-=======
->>>>>>> 3b3b087c
 
             boolean isResolved = false;
             File artifactFile = null;
